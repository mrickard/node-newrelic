
<<<<<<< HEAD
### v2.6.0 / beta-47 (2017-05-03):
* Incorporated fixes and features from 1.38.0, 1.38.1, and 1.38.2.

* Fixed the beta sign up link in the [readme](README.md).

* Improved API for writing web framework instrumentation.

  Introduced a new `WebFrameworkShim` class for writing instrumentation. This
  shim can be accessed using the `newrelic.instrumentWebframework` API method.

* Rewrote instrumentation for Connect, Director, Express, Hapi, and Restify.

  These instrumentations were rewritten using the new `WebFrameworkShim`. As a
  consequence of this rewrite, all our instrumentations now have feature parity,
  meaning every instrumentation will create Middleware metrics for your server.

  Tutorials on using the new instrumentation shim can be found on our API docs:
  http://newrelic.github.io/node-newrelic/docs/.

* Removed `express_segments` feature flag.

  This configuration previously controlled the creation of middleware metrics in
  our Express instrumentation. With the move to the WebFrameworkShim this was
  dropped.

* Only one transaction is created for each request emitted by a server.

  Previously we created a transaction for each _listener_ on the `request` event.

* Dropped support for Express <4.6.
=======
### v1.39.1 (2017-05-11):
* Fixed a transaction state loss introduced in Node 7.10.0 when using
  `net.createConnection`.

  Added a new segment for `net.connect`, `net.createConnection`, and
  `http.Agent#createConnection`. Sockets created within a transaction also have
  their `emit` bound to the segment.

* Fixed a typo about the name of the default configuration file. Thanks Jacob
  LeGrone (@jlegrone)!


### v1.39.0 (2017-05-01):
* Updated the default value for `transaction_tracer.record_sql` to `obfuscated`.

  This value was previously `off` by default. This change brings the New Relic
  Node Agent defaults in line with other New Relic Agents.

* Our when instrumentation better detects when a module is actually `when`.

  Thanks to Pasi Eronen (@pasieronen) for the contribution!

* Quiet a warning in our native promise instrumentation on Node 0.10.

* Error messages are redacted in High Security Mode now.

* New configurations were added for disabling some New Relic API methods. These
  default to enabled and are all disabled in High Security Mode.

  * `api.custom_parameters_enabled` controls `newrelic.addCustomParameters()`
  * `api.custom_events_enabled` controls `newrelic.recordCustomEvent()`
  * `api.notice_error_enabled` controls `newrelic.noticeError()`

* Fixed a bug in the generic pool instrumentation affecting version 3.
>>>>>>> a7671bd9

### v1.38.2 (2017-03-29):
* When.js hooks similar to `Promise.onPotentiallyUnhandledRejection` now function
  as intended.

  Previously, hooks like `Promise.onPotentiallyUnhandledRejection` would not
  work due to the way the agent wraps the promise constructor. When.js expects
  these handles to be assigned directly onto the promise constructor, and our
  wrapper was intercepting the assignment. The wrapper will now properly proxy
  these values and assign them onto the original constructor, restoring the
  proper behavior.

* Express route parameters will now be properly attached to the corresponding
  transaction.

  Previously, our express instrumentation would read the route parameters and
  place them on the segment responsible for matching the parameters. This
  behavior did not place the parameters on the transaction that the segments
  belonged to, causing the parameters to not show up properly on transaction
  traces and transaction events.

### v1.38.1 (2017-03-17):
* Fixed issue with when.js instrumentation not preserving all properties on wrapped
  Promise constructor.

  Previously, the when.js instrumentation would cause an unhandled exception when private
  methods on the Promise constructor were called (e.g. when adapting functions that do
  not use promises).

### v1.38.0 (2017-03-16):
* We're excited to announce the addition of a new Node VMs page to the UI that provides a
  curated view of the cpu, memory, garbage collection, and event loop metrics that we have
  added over the past several releases of the node agent and native-metrics module.

  For more information, see [our documentation.](https://docs.newrelic.com/docs/agents/nodejs-agent/supported-features/node-vms-statistics-page)

* Added instrumentation of When.js promise library.

 Previously, the transaction state could get lost when multiple promises resolved close
  to each other.

* Fixed name of environment variable in error message when configuration file cannot be found.
  Thanks to @Maubic for the contribution!

* Updated tests to work with the latest version of Node 7.

### v2.5.0 / beta-46 (2017-02-22):
* Incorporated fixes and features from 1.36.2, 1.37.0, and 1.37.1.

* Domains are no longer preemptively instrumented, thus applications that do not
  use domains will not load the domain module.

  Including the domain module causes a small amount of extra overhead in other
  core libraries that must keep the domain state set correctly.

* Added support for recording interfaces that return promises instead of taking
  callbacks. See `RecorderSpec.promise` for more details.

  Thanks to Gert Sallaerts (@Gertt) for this contribution.

### v1.37.1 (2017-02-16):
* Agent now wraps `emit` on http request/response objects instead of relying
  on listeners.

* Fixed a bug in normalization rules when replacements do not maintain initial `/`.

* Removed unused `yakaa` dependency.

* Better de-duplication of errors when the same error instance is used multiple
  times.

* Server-side naming rules are now applied even when user defined ones have
  matched.

* Improved documentation for `newrelic.noticeError()` and `ignore_status_codes`
  configuration.

  The documentation now makes it clear that errors recorded using `noticeError()`
  do not obey the `ignore_status_codes` configuration value.

* Errors reported outside of a transaction now include their stack trace on the
  error analytics page.

* A potential stack overflow in trace serialization has been removed.

* Fixed an issue with our Express and domain instrumentation related to a loss
  of transaction state that could result in incorrect transaction names, traces,
  and events.

* Nested background transactions now report the correct number of metrics.

### v1.37.0 (2017-02-08):
* The agent now reports event loop metrics on supported platforms.

  On node versions 0.12, 4, 6, and 7 the agent will now record the number of event loop
  ticks per minute, and CPU time spent in each tick. You can read more about it on
  [our docs site!](https://docs.newrelic.com/docs/agents/nodejs-agent/supported-features/node-vm-measurements)

* The agent no longer creates a segment for each row returned from a PG query when the
  pg-query-stream module is used.

* Removed io.js from our test suite, since it has not been supported for some time.

* Internal properties used in our promise instrumentation are now non-enumerable to
  prevent unexpected keys showing up for clients.

* Agent now uses safe stringification when encoding payloads in order to prevent an issue
  with circular references.

* Fixed issue with the agent holding the process open when retrying to connect to the
  collector.

* Quieted a log message warning users about their own settings.

* Fixed typo in a log message.  Thanks to Dave Bobak (@davebobak) for the contribution.

### v1.36.2 (2017-01-26):
* Fixed issue with timing Redis operations when called without a callback.

  Previously these operations would continue to be timed until the transaction ended, and
  as a result reported incorrect times.

* Transactions that result in a 404 HTTP error are now named "(not found)".

  Previously these transactions were reported with no name (e.g. get /).

* When the newrelic.js configuration file is not present, the agent now logs a message
  to the console and no longer prevents the app from starting up.

### v2.4.0 / beta-45 (2017-01-25):
* Rewrote the `cassandra-cql` and `memcached` instrumentations using the
  `DatastoreShim`.

* Improved instrumentation matching.

  Previously, the agent would determine which instrumentation would run for a
  given module being loaded using the basename of the file path. This lead to
  false positives (e.g. `myapp/lib/express.js` would trigger the express
  instrumentation) which we previously just ignored. Matches are now determined
  using the string passed to `require`. This means you can now match local
  relative paths (`./lib/something`) as well as package-relative paths
  (`amqplib/callback_api`).

### v2.3.1 / beta-44 (2017-01-12):
* Incorporated fixes from 1.36.1

### v1.36.1 (2017-01-12):
* Stop collecting URL parameters from the HTTP referer header

  The Node agent collects the request headers during an error trace to help determine
  the root cause of problems. The referer header is the URI that identifies the address
  of the webpage that linked to the resource being requested. It is possible that
  the referer URI may contain sensitive information in the request query parameters.
  New Relic has found that the query parameters are not properly stripped during
  the error trace. This update fixes this by stripping the query parameters from
  the referer in the request header before sending this data to New Relic.

  This release fixes [New Relic Security Bulletin NR17-01](https://docs.newrelic.com/docs/accounts-partnerships/accounts/security-bulletins/security-bulletin-nr17-01).

* Improved logging of modules that did not get instrumented.

### v2.3.0 / beta-43 (2017-01-04):
* Incorporated new features and fixes from 1.34.0, 1.35.1, and 1.36.0

* The `@newrelic/native-metrics` module is now an optional dependency of the
  agent.

  Now npm will attempt to install the module when the agent is installed. If it
  fails for whatever reason, the agent itself will still be installed correctly
  and the rest of the npm install will finish normally.

### v1.36.0 (2016-12-21):
* Added CPU metric gathering to Node.js versions <6.1

  As of this release the agent will attempt to gather CPU usage metrics via the
  optional `@newrelic/native-metrics` module.

* Added additional memory usage classification metrics.

  The agent will now report memory metrics that break down memory by its current
  use.

  For more information on these features, see [our documentation.](https://docs.newrelic.com/docs/agents/nodejs-agent/supported-features/node-vm-measurements)

### v1.35.1 (2016-12-13):
* Removed automatic installation of `@newrelic/native-metrics`.

  Due to the way npm v3+ flatten dependencies, a bug in the version of npm
  packaged with Node v5, and npm v1's ungraceful handling of scoped packages
  we have opted to not automatically install this module.

  If you would like to see native metrics for your application, you can add the
  `@newrelic/native-metrics` module to your `package.json` and the Node Agent
  will automatically pick it up.

* Corrected attribution of the Bluebird patch in the last release's notes.

  Thanks to Matt Lavin (@mdlavin) for this correction!

### v1.35.0 (2016-12-12):
* The agent will now report garbage collection statistics on supported
  platforms.

  On node versions 0.10, 0.12, 4, 6, and 7 the agent will now record the time
  spent in, the number of, and type of garbage collection cycles. You can read
  more about it on [our docs
  site!](https://docs.newrelic.com/docs/agents/nodejs-agent/supported-features/node-vm-measurements)

* The agent no longer double counts MySQL query times when using a connection
  pool.

  Previously, when using a pool of connections a query done through the pool
  would be recorded as the time it took on the pool, as well as the connection,
  effectively counting the time twice.  This is no longer the case.

* The agent will no longer lose transaction state across Bluebird's `promise.nodify`.

  Thanks to Matt Lavin (@mdlavin) for this contribution!

### v1.34.0 (2016-11-10):

* The agent now collects CPU metrics when running under Node 6.1.0 and higher.

  Node 6.1.0 introduced an API to get CPU time usage of the running Node process.
  We are now collecting this data as new metrics.

* The agent now has a separate configuration for audit logging.

  Previously the data that the agent sends to the collector was logged only in trace
  logging mode, making the logs unnecessarily large and noisy.  The agent can now include
  this data independent of the logging level using separate configuration settings.

* A new API method addCustomParameters() has been added to allow adding multiple custom
  parameters at once.  Thanks to Austin Peterson (@AKPWebDesign) for this contribution!

* The shutdown() API now waits for connection to collect pending data.

  When a flag to collect pending data is provided to the shutdown() method, the agent now
  ensures a connection to the collector has been established.  This is useful when
  the Node process is short-lived, such as in AWS Lambda.

* Updated tests to run on Node 7.

  Node 7 is officially supported as of the previous release, v1.33.0.

* The setIgnoreTransaction() API now works for background transactions.

* Fixed issue with Synthetics result not displaying a link to the corresponding
  transaction trace.

* Added running the nsp (Node Security Platform) tool to the test suite to help with
  detecting security-related vulnerabilities.

### v2.2.0 / beta-42 (2016-11-09):

* Incorporated new features and fixes from v1.30.4, v1.30.5, v1.31.0, v1.32.0,
  and v1.33.0.

### v1.33.0 (2016-10-31):

* The agent now collects database instance information for Memcached operations.
  This information (database server and database name) is displayed in transaction
  traces and slow query traces.

* socket.io long-polling requests are now ignored by default.

  Collecting metrics for these requests is typically not desirable since they are
  frequent and do not represent business transactions.  Previously we recommended adding
  an ignore rule manually.  Now it is included by default.

* Improved test coverage for Postgres and MongoDB instrumentations.

### v1.32.0 (2016-10-20):

* The agent now collects database instance information for MySQL and MongoDB
  operations. This information (database server and database name) is displayed in
  transaction traces and slow query traces.

* Datastore instance configuration can now be done through environment
  variables.  These can be set through `NEW_RELIC_DATASTORE_INSTANCE_REPORTING_ENABLED`
  and `NEW_RELIC_DATASTORE_DATABASE_NAME_REPORTING_ENABLED`

* The agent will no longer crash the process when an express param handler is
  executed when a transaction is not active.

### v1.31.0 (2016-10-12):

* The agent now collects database instance information for PostgreSQL and Redis
  operations.  This information (database server and database name) is displayed in
  transaction traces and slow query traces.

### v1.30.5 (2016-10-04):

* Fixed issue with aborted requests causing the agent to crash in some cases.

  Previously the agent would crash when the client request aborted before Express server
  sent a response and encountered an error.

* Upgraded integration tests to work with the latest version of node-tap.

### v1.30.4 (2016-09-27):

* Improved instrumentation of native promises.

  Native promises now use the same instrumentation as Bluebird, making
  instrumentation easier to maintain and more consistent across libraries.

* Fixed issue with reloading normalization rules from the server.

  Upon reset, the agent will clear the existing naming rules, removing any
  vestigial rules that may have changed or been disabled.

* Fixed issue with key transactions Apdex metric.

  Key transactions now effect the global Apdex metric according to their own
  ApdexT instead of the default ApdexT value.

* Fixed issue with closing transactions when the request is aborted.

  Previously, aborted requests would result in the transaction remaining open
  indefinitely. Now the transaction will be correctly finished and its resources
  freed.

* Fixed format of external calls metric.

  External service URLs will now be formatted the same as they are in the
  originating application.

### v2.1.1 / beta-41 (2016-09-15):

* Incorporated fixes from v1.30.1, v1.30.2, and v1.30.3.

### v1.30.3 (2016-09-14):

* Published with npm v2.

### v1.30.2 (2016-09-13):

* Added instrumentation of the param() function in Express.

  The agent will now create metrics and transaction segments when the Express param()
  function is called as a part of a route.  This also fixes an issue with transaction
  naming when the HTTP response is ended within a param() method.

* Fixed an issue with naming Express transactions that result in 404 errors.

  Previously transactions were not always correctly normalized for URLs that caused
  404 errors. The transactions will now always be reported with the same normalized name
  (e.g. "get /").

* Fixed instrumentation of Express v4.0 - v4.5.

  Previously transactions were not correctly named on older versions of Express 4.

* Minor updates to logging.

### v1.30.1 (2016-09-01):

* The `shutdown` method is now on the stub API.

  Previously when the agent was disabled the stub API passed back on require
  did not have the `shutdown` method.  Thanks goes to Vlad Fedosov (@StyleT) for
  this contribution!

* Global timers will now be wrapped correctly regardless of being wrapped by
  something else.

  The logic to check whether to wrap the `global` timers was looking to see if
  the `global` timers were the same function reference as the ones in the
  `timers` module.  This would break in cases where either the `global` or
  `timers` functions had been wrapped.

* Director instrumentation now correctly handles the case of null route handlers
  being passed in.

  Previously the agent's director instrumentation would crash in cases of null
  route handlers in director.

### v2.1.0 / beta-40 (2016-08-29)

* Incorporated fixes from v1.30.0

* Added `rowCallback` property to datastore segment descriptors.

  With this parameter the shim will record the given function/parameter as a
  per-row callback which may be called multiple times. These calls will be
  counted up for traces.

* Rewrote PostgreSQL instrumentation using new `DatastoreShim` class.

* Reversed `reverse_naming_rules` default.

  Naming rules now default to evaluating in forward order.

### v1.30.0 (2016-08-25):

* A number of improvements and fixes to transaction naming rules.

  Added attributes `terminate_chain`, `replace_all`, and `precedence` to allow more
  control over how naming rules are executed.  Please see the updated documentation in
  our README file.

  The order in which naming rules are executed can now be reversed with a feature flag
  `reverse_naming_rules`.

  When applying naming rules, the regular expression matching is now case insensitive.

  We have added a tool for testing naming rules.  When the agent is installed, the tool
  can be run in terminal by executing `node node_modules/.bin/newrelic-naming-rules`.

  We have also improved our trace logging around transaction naming.

* Fixed issue with reporting errors from domains.

  When an error is handled by using the `error` event of the domain, it is no longer
  reported as an uncaught exception.

* Added trace logging to track number of transactions and segments in progress, and to
  better track segments created with the Express instrumentation.

* Fixed mysql2 tests that were not being run correctly.

### v2.0.0 / beta-39 (2016-08-04):

* Dropped support for Nodejs < 0.10.

  Starting with agent 2.0.0 we are no longer testing or supporting the agent on
  Node.js prior to 0.10. Customers are strongly encouraged to follow best
  practices and run supported versions of the Node.js runtime so that you can
  get the latest and greatest New Relic features. For legacy Node support, agent
  versions 1.x will continue to work, but we have no plans to backport any
  future features or fixes.

* Dropped support for `node-mysql` < 1.0.0.

  Support for versions of the MySQL driver <1.0.0 has been removed. They will
  not work with the agent versions >=2.0.0.

* Improved API for writing instrumentation.

  Introduced new classes for writing instrumentation, `Shim` and `DatastoreShim`.
  These classes along with the new `newrelic.instrument` and
  `newrelic.instrumentDatastore` methods make writing 3rd party instrumentation
  much easier.

* Rewrote instrumentation for Cassandra, Redis, ioredis, MySQL, and MongoDB.

  These instrumentations were rewritten using the new `DatastoreShim` interface.
  Their functionality is largely unchanged but the new code should be easier to
  maintain and extend.

* Added public API documentation.

  Documentation for the New Relic agent API has been generated using JSDoc and
  is now hosted on GitHub at https://newrelic.github.io/node-newrelic. There you
  can find documentation on the new classes as well as the pre-existing API
  methods.

### v1.29.0 (2016-08-03):

* Reworked the SQL parser to handle new lines in the query.

  Previously the agent would have difficulty classifying queries with new lines
  in them.  Thanks to Libin Lu (@evollu) for the fix!

* Postgres instrumentation is now compatible with inputs with text getter attributes.

  Thanks again to Libin Lu (@evollu) for the fix!

* Domain error handlers will now be scoped to the transaction the error occurred in.

  Previously, the `'error'` event handlers would not be scoped to a transaction causing
  our API methods to not associate data correctly (e.g. using `noticeError`
  would not associate the error with the transaction and would instead be
  unscoped).

### v1.28.3 (2016-07-13):

* Removed excessive segment creation from PG instrumentation.

  For queries with many results we would create a segment for each result. This
  would result in excessive object allocation and then cause harsh GC thrashing.

* Improved agent startup speed by ~10% by simplifying environment checks.

  Removed prolific `fs.exists` and `fs.stat` checks, instead simply handling the
  error for mis-used files which greatly reduces disk access.

* Fixed a bug in agent connect that could cause an identity crisis under
  specific use cases.

  When using the agent with multiple app names, transaction information could be
  misattributed to other services if they share the same first app name. This
  resolves that by using all of the host names to uniquely identify the agent.

* Added slightly more trace-level logging around the creation of segments.

* Added examples for using the `newrelic.createBackgroundTransaction` method in
  a number of different use cases.

### v1.28.2 (2016-07-07):

* Director instrumentation that will now name the transaction correctly,
  as well as create segments corresponding to the handlers registered
  with director.

* Transaction naming refactor - this should clear up some inconsistent naming
  issues in our router instrumentations.

  Previously the instrumentation was tasked with the maintenance of the
  transaction state name, now this has been abstracted into its own class to be
  used by instrumentations.

* Express instrumentation refactored to scope transaction storage to the
  incoming request object.

  Previously the express instrumentation used a stack to track which router was
  expecting middleware to finish and keep track of which transaction is being
  executed. The new implementation has a stronger guarantee on scoping work to
  the correct transaction.

* The agent now uses the correct units for slow queries - this fixes and issue
  where query traces in the databases tab were slower than the reported maximum.

### v1.28.1 (2016-06-15):

* The following attributes are now sent to Insights along with transaction events:  databaseDuration, databaseCallCount.

* Fixed a few issues with the Express instrumentation.

  Middleware functions mounted with a path variable now generate the correct middleware metrics.  Routers mounted using route methods now generate the correct trace segments and times.  Routers mounted on root path are now not included in trace when they contain no matching routes.

* Updated Redis instrumentation to work with version 2.x of the redis module.

* Improvements to error tracking on systems that have a lot of errors.

* Other minor changes to tests and logging.

### v1.28.0 (2016-05-25):

* Express middleware metrics are now enabled by default.

* The following attributes are now sent to Insights along with transaction events:
  externalDuration, externalCallCount, and queueDuration.

* Custom SSL certificates (from the agent configuration) are now used even when a proxy
  is not explicitly defined. This is useful in some environments that use an implicit
  proxy for all network traffic.

### v1.27.2 (2016-05-05):

* Fixed duplicated external transactions for `https` requests in Node > 0.10.

  Any external transaction that used the `https` module to make the request
  would appear twice in transaction traces due to `https.request` internally
  using `http.request`. This has now been resolved.

* Updated eslint dev dependency to 2.9.0 (was 0.24.1).

* Fixed an issue with transaction naming precedence.

  Custom naming of transactions will no longer be replaced by names generated by
  the instrumentation.

* Fixed tests which broke under Node 6.0.

  Node 6.0.0 changed some messaging and internal functionality which our tests
  were asserting on. These tests have been updated to work with either the new
  version or the older ones.

* Fixed installing GCC 5 in Travis for testing native modules in Node >= 3.0.

  Starting in Node 3.0, native modules were compiled with C++11 features
  enabled. The version of GCC preinstalled on Travis was too old to support that
  so we now manually install GCC 5 and set it as the system compiler.

* Fixed metrics that were being scoped to themselves.

  Some metrics were scoped to themselves causing a strange visual glitch in the
  RPM UI. This self-scoping has been removed.

* Added tests for transaction naming with parallel requests in Express.

### v1.27.1 (2016-05-03):

* Fixed issue with checking listener count for uncaughtException and unhandledRejection
  global events.

* Fixed a number of issues with promise instrumentation of Bluebird.

### v1.27.0 (2016-04-21):

* Added a .npmignore file to exclude non-essential files.

  The agent will now omit tests and examples on install from npm, drastically
  improving download times.  Thanks to Serge Havas (@Sinewyk) for the
  contribution!

* The agent now properly checks for custom SSL certificates.

  The check previously was falsely positive if there was an empty list of custom
  certificates.  This caused red herrings to be admitted into the debug logs.
  Thanks to Seth Shober (@sethshober) for the fix!

* Reworked promise instrumentation to be more reliable and reusable.

  Promise instrumentation has been rewritten to be applicable to any A+
  compliant promise library.  This change brings more consistent
  instrumentation of Bluebird promises.

  This change also allows users to see the execution order of chained promises
  in their Transaction Traces.  This is an opt-in process and can be achieved by
  setting `feature_flag.promise_segments` to true in the agent config.

* Promise error handling is now more consistent.

  Previously the agent would notice errors being emitted on 'unhandledRejection'
  regardless of other listeners.  Errors coming in on the 'unhandledRejection'
  event will not be recorded if there are handlers for the event - this is more
  in line with our error handling practices in other instrumentations.

* Logging has been reworked to reduce CPU overhead.

  The check to see if a logging call was valid happened fairly late in the
  logic, causing unnecessary work to be done regardless of logger state.  This
  has been rectified, netting a large decrease in CPU overhead.

### v1.26.2 (2016-04-07):

* Added ioredis instrumentation.

  Big thanks to Guilherme Souza (@guilhermef) for the contribution!

* Added a new shutdown call to the public API.

  Thanks to @echmykhun for the contribution!

  The new shutdown API call will gracefully stop the agent.  It can optionally
  harvest any pending data waiting to be sent to the New Relic servers before
  shutting down.

  To read more about this new API, please read our README, or visit our
  [docs page](https://docs.newrelic.com/docs/agents/nodejs-agent/supported-features/nodejs-agent-api#shutdown).

* Fixed an issue in the express instrumentation related to inactive/lost
  transaction state.

  Thanks to Jacob Page (@DullReferenceException) for submitting this fix.

  Previously, the agent would crash if there was no active transaction when
  an Express middleware would handle the request.

* Added support for truncated segment notifiers.

  Segments related to work that happens after a transaction has finished will
  now be labeled as Truncated in the UI.

* The agent now uses MongoDB's APM API for its instrumentation.

  Method discovery for instrumentation is now done through MongoDB's APM API in
  newer versions of the MongoDB driver.

### v1.26.1 (2016-03-30):

* Added capturing errors from the unhandledRejection global event.

  If a promise is rejected with an error, and the error is not handled, the error
  will now be reported to New Relic.

* Fixed issue with attaching an event handler every time Express was required.

* Fixed issue with chained promises losing context.

  Previously the transaction state was getting lost when an error was thrown early in
  a promise chain.

* Fixed issue with the agent crashing when an http Server did not have
  the address() getter.

* Fixed issue with Express instrumentation when a wrapped layer object was
  missing a method.

* Added more logging around the CAT feature.

### v1.26.0 (2016-03-23):

* Express instrumentation has been fundamentally reworked.

  This refactor includes a few bug fixes around error handling and transaction
  naming, as well as optional higher resolution traces.

  The agent will not report errors handled in an error handler it is monitoring - this
  is more in line with how the agent does error handling in other contexts.

  The agent will now name transactions correctly when an application responds
  from a middleware.

  Setting `feature_flag.express_segments` to true in the agent config will
  make the agent report the amount of time spent in each individual middleware per request

### v1.25.5 (2016-03-09):

* Added instrumentation of Bluebird promises.

  Previously, the transaction state could get lost when multiple promises resolved
  close to each other.

* Fixed issue with PostgreSQL native instrumentation.

  Previously, calling `require('pg').native` more than once was causing
  the agent to crash.

* Fixed issue with hapi instrumentation not returning value from Server.connection().

* Various improvements to tests to make them more stable.

### v1.25.4 (2016-02-24):

* Added more HTTP request/response parameters to transactions.

  The agent now collects additional request/response HTTP headers (e.g. contentType, HTTP method, response status code).  These can be used to filter and group errors in the Error analytics page, as well as events in Insights.

* Fixed an issue with collecting errors when an Express error handler removed message and stack properties from the error object.

### v1.25.3 (2016-02-18):
* Fixed crashing bug on unhandled rejections in Q.

  Previously, the agent would cause the process to crash in the event of an
  unhandled rejection.

  Thanks to @mdlavin for this fix!

### v1.25.2 (2016-02-17):
* Added Q instrumentation.

  The node agent now accurately records programs using Q for promises.

  Thanks to @mdlavin for the contribution!

* Added node-mysql2 support.

  Thanks to @jhollingworth for adding node-mysql2 support to the agent.

* Query streaming in node-mysql now works while using the agent.

  Previously, due to the way node-mysql was instrumented query streaming would
  be forced off when the agent was collecting data.  This is no longer the case
  and query streaming will work and be recorded as expected.

### v1.25.1 (2016-01-26):

* Corrected an issue where the agent would sometimes crash looking up the port
  of the HTTP server that a request came from.

  Previously, the agent assumed the HTTP server would always have an address,
  unfortunately this isn't the case if the HTTP server's `.close()` has been
  called.


### v1.25.0 (2016-01-20):

* Added support for the new [Response Time Line](https://docs.newrelic.com/docs/data-analysis/user-interface-functions/response-time) and better representation of asynchronous data.

  This has many implications in the UI. The first is the
  [Application Overview](https://docs.newrelic.com/docs/apm/applications-menu/monitoring/apm-overview-page),
  in the past we've always just shown "node" and maybe
  "[request queueing](https://docs.newrelic.com/docs/apm/applications-menu/features/request-queuing-tracking-front-end-time)"
  on the response time graph. We now show you an application breakdown like our
  other language agents! This means you'll be able to see how much time was in
  HTTP externals, your various datastores, or spent in node itself. Overlaid on
  this will be your response time as a blue line.

  Next page that has been affected is our
  [Transaction Overview](https://docs.newrelic.com/docs/apm/applications-menu/monitoring/transactions-page)
  page. Specifically when you click into a Transaction to see more detail.
  Previously we showed you a breakdown of the top time consumers in that
  transaction, both as a graph and as a table. Unfortunately that graph didn't
  show response time and the table would show percentages over 100%. Now, like
  the Application Overview, you will get a blue response time line and the
  breakdown table will have numbers that add up much more intuitively!

  Finally, our
  [Transaction Trace](https://docs.newrelic.com/docs/apm/transactions/transaction-traces/viewing-transaction-traces)
  view has also been updated. The change is very similar to the changes
  mentioned above for the breakdown table in the Transaction Overview page. You
  should no longer see percentages over 100% here either.

* Transaction trace serialization is now 4x faster than before.

  This speedup will primarily affect those with large, deeply nested
  transactions. Though small transactions have seen some improvement as well.

### v1.24.1 (2015-12-30):

* Error totals are now reported.

  The agent now reports metrics that reflect the total number of errors that
  have occurred in web and background transactions.

* Disabling SSL no longer requires the setting of a port.

  Previously, the agent required changing `port` in the config to `80` when
  disabling SSL. The agent will now default to port 80 if a port is not supplied and SSL
  is turned off.

* Logging functions have been improved.

  The agent will now properly log error stack traces and can rate limit logging
  messages. To aid in debugging we have provided more logging about the public API.

### v1.24.0 (2015-11-18):

* Advanced Analytics for APM Errors

  With this release, the agent reports [TransactionError events](https://docs.newrelic.com/docs/insights/new-relic-insights/decorating-events/error-event-default-attributes-insights). These new events power the beta feature [Advanced Analytics for APM Errors](https://docs.newrelic.com/docs/apm/applications-menu/events/view-apm-errors-error-traces) (apply [here](https://discuss.newrelic.com/t/join-the-apm-errors-beta-of-real-time-analytics/31123) to participate). The error events are also available today through [New Relic Insights](http://newrelic.com/insights).

  Advanced Analytics for APM Errors lets you see all of your errors with
  granular detail, filter and group by any attribute to analyze them, and take
  action to resolve issues through collaboration.

* `NEW_RELIC_LOG_ENABLED` environment variable is now treated as a boolean.

  Previously, this option was treated as a string, causing it to not work for
  some use cases. Thanks to @jakecraige for contributing this fix!

### v1.23.1 (2015-11-05):

* `newrelic.getBrowserTimingHeader()` API now includes the full transaction name.

  Previously, the agent would use a fragment of the transaction name, causing
  Browser Monitoring transactions and APM transactions to not be cross linked.
  This change makes the cross linking work correctly.

### v1.23.0 (2015-10-29):

* The New Relic Node Agent now officially supports Node v4!

  We are excited to announce that the New Relic Node Agent officially supports
  Node v4.x!  We've tested the agent across all major versions of Node used by New
  Relic customers to ensure a quality Node APM experience.  New Relic recommends
  upgrading to Node v4.x for best Node Agent performance.

* Corrected a parsing issue in the slow sql query parsing step.

  Previously, the agent would not be able to parse inputs to database libraries
  that specified sql as an option param. This was an issue with node-mysql,
  namely. The agent now correctly handles this case and registers the queries as
  expected.

### v1.22.2 (2015-10-14):

* Removed client support of the RC4 stream cipher for communicating with the New
  Relic servers.

  The RC4 cipher is considered unsafe and is generally being deprecated.

* Fix for logging version number in Express instrumentation.  Thanks @tregagnon.

  When an unsupported version of Express is detected, we log a message that
  contains the Express version number.  The version is a string and was being
  logged as a number, resulting in NaN in the log message.

* Agent is now more safe when recording memory stats.

  Previously, the agent would crash the process as it was gathering memory usage
  information (i.e. when process.memoryUsage threw an error). This defect is now
  guarded against with a try-catch.

### v1.22.1 (2015-08-20):

* Express and Connect instrumentation will no longer crash on Node 4

  As of ES6, the `Function.name` attribute will track if the function
  is a getter/a setter/is bound to (i.e. `fn.bind().name ->` `'bound ' +
  fn.name`).  This new behavior caused the agent to crash on start up due to the
  way connect and express are instrumented.  The agent is now more defensive of
  future implementations of ES6.

### v1.22.0 (2015-08-20):

* Errors will now respect its transaction's ignore state.

  When ignoring transactions, related errors will now also be ignored.

* The agent can now handle immutable and frozen error objects.

  In rare cases the agent gets passed an immutable error object. The
  agent would then crash when trying to tag the error object with the
  current transaction. We now handle these errors properly.

### v1.21.2 (2015-08-06):

* Corrected a defect in the handling of uncaught exceptions

  This defect was surfaced in versions of node that did not have
  `process._fatalException`, namely v0.8. When an uncaught exception
  occurs, the agent now records the error and passes it along to the other
  uncaught exception handlers that have been registered.  This was
  inverted before, passing along errors when there were no other error
  handlers present and rethrowing otherwise.

### v1.21.1 (2015-07-13):

* Moved `concat-stream` from dev dependencies to production dependencies.

  Last week we released v1.21.0 but forgot to move a dependency. We've
  removed v1.21.0 from npmjs.org and this release contains the changes
  from that version.

### v1.21.0 (2015-07-10):

* Added configurable host names.

  The agent now has configuration settings to allow configuration of
  custom host names. Set `process_host.display_name` to enable this.

  If this conifig is not set, the agent will continue to use the host
  name found through an `os.hostname()` call. Should this lookup fail
  somehow, `process_host.ipv_preference` can now be set to `4` or `6`
  to configure the type of ip address displayed in place of the host
  name.



### v1.20.2 (2015-06-23):

* Fixed a bug where custom events weren't being sent.

  In a refactor of our data collection cycle, we omited the custom
  events from the list of commands, this is now fixed.

* Fixed a very rare bug where the custom event pool could be set to 10
  instead of the user config value. This patch was contributed by
  [shezarkhani](https://github.com/shezarkhani), thanks!

  This case would only be hit if you disabled custom events via server
  sent config while there were custom events ready to be sent. Then
  you later reenabled it via server sent config. It would only occur
  for one data collection cycle then reset back to the correct size.



### v1.20.1 (2015-06-11):

* Fixed a bug in custom event recording limits.

  Previously, the agent would use the config value for max events
  (default of 1000) for the first harvest of custom events, then would
  use an internal default for the reservoir with max of 10 events for
  each harvest after that, resulting in less than the expected number
  of events being sent.

* Exposed the `custom_insights_events` settings in the user config.

  You can now set `custom_insights_events.enabled` and
  `custom_insights_events.max_samples_stored` in your `newrelic.js`.

  Read more about these settings in our
  [documentation](https://docs.newrelic.com/docs/agents/nodejs-agent/installation-configuration/nodejs-agent-configuration#custom_events).

### v1.20.0 (2015-06-05):

* Triaged a defect in native promise instrumentation

  Transactions used to be lost acrossed chained `.then` calls.  The way
  promises are wrapped has been changed to fix this issue.

* Added support for Slow Queries

  Slow Query information will now appear in the UI for Node agent users.
  This feature allows you to see a trace for slow datastore queries.
  Read more about this feature in our
  [documentation](https://docs.newrelic.com/docs/apm/applications-menu/monitoring/viewing-slow-query-details)

### v1.19.2 (2015-05-21):

* Fixed an issue with Error tracing

  Previously the agent could sometimes cause issues with user serialization
  of error objects after they passed through the error tracing code.

* MongoDB cursor count method is now instrumented

  The `count` method on MongoDB cursors is now instrumented. Previously, count
  would not be included in transaction traces.

* Fixed a typo in NEWS.md

  Previously the release notes for v1.19.1 were included as notes for 1.19.0.
  This has now fixed thanks to @bruun

### v1.19.1 (2015-05-14):

* Fixed a bug in native ES6 Promise instrumentation.

  Previously the Promise instrumentation would cause `instanceof Promise`
  to return false even if the object was a promise.  This also caused an
  incompatibility with async-listener. `instanceof` checks will now work on
  both the wrapped and unwrapped Promise object.

### v1.19.0 (2015-05-06):

* Fixed a bug with error handling.

    Previously the agent could crash applications in certain situations
    where `null` was thrown rather than an `Error` object.

* Filesystem interactions are now recorded in metrics

  The time spent in filesystem functions during a transaction will now
  be displayed in the transaction overview page per operation.

### v1.18.5 (2015-05-01):

* Fixed a bug in environment variable based configuration.

  Previously the agent would parse the `NEW_RELIC_APDEX` environment
  variable as a string rather than a float this could cause data to be
  sent to New Relic servers in an invalid format, preventing the data
  from being collected.

* Fixed a bug with the error collector's handling of ignored status codes.

  Previously the agent would not properly ignore status codes if the
  status code was set using a string rather than a number.

* Fixed a bug in mysql instrumentation.

  Previously the mysql instrumentation could cause errors when making
  mysql queries using an options object rather than a SQL string. The
  agent now handles arguments to the query method in a more robust
  way.

### v1.18.4 (2015-04-22):

* Fixed an inverted `if` in config loading.

  Previously, the config loader would log a warning on success, rather
  than failure.  Configuration loading works as expected now.

* Fixed a bug in `process.nextTick` instrumentation for io.js 1.8.1.

  Previously the agent would only pass the callback argument to
  `process.nextTick`. This did not cause issues in Node.js and older
  version of io.js, since additional arguments were ignored. In a
  recent change to io.js, `process.nextTick` was changed to pass any
  additional arguments to the callback, the same way `setImmediate`
  does. This change ensures all arguments are handled as expected.

### v1.18.3 (2015-04-16):

* Wrapped all our calls to `JSON.parse` in try/catch.

  Previously, only calls that were considered unsafe due to external
  data input were wrapped. We are taking a more defensive stance and
  wrapping them all now.

* Timers attached to `global` are now instrumented correctly in all version
  of io.js.

  As of v1.6.3 of io.js, timers are no longer lazily loaded from the timers
  module, and are placed directly on the global object. The agent now takes
  this change into account and accurately wraps the timer methods.

* Improved handling of cross-application tracing headers.

  Paths that include multibyte characters will now show up correctly in cross
  application maps

### v1.18.2 (2015-04-09):

* Wrapped all our calls to `JSON.stringify` in try/catch.

  Previously, only calls that were considered unsafe due to external
  data input were wrapped. We are taking a more defensive stance and
  wrapping them all now.

### v1.18.1 (2015-04-02):
* Names assigned to errors via `Error.name` now appear in the UI.

  Previously, the name of an error in the UI appeared as `Error.constructor.name`
  or with a default of `Error`. Now the common pattern of `Error.name`
  is respected and takes precedence.

* Child segments of external calls will now be nested correctly.

  This change causes segments that make up external calls to nest
  under the call correctly. Previously, the child segments appeared
  as siblings to external calls.

* The `request_uri` attribute on errors will now only include the path
  without any parameters.

  This behavior now matches the other New Relic agents.

### v1.18.0 (2015-03-26):
* Reduce agent CPU overhead by omitting `setImmediate` from traces.

  The change to `setImmediate` makes that function behave the same way
  as `nextTick` and other frequently-called functions that are already
  elided from Transaction Traces.

* Mitigate a Node.js memory leak that can occur during TLS connections.

  There is an outstanding Node.js Core memory leak involving TLS
  connections. Clients specifying certificates, such as the New Relic
  Agent, quickly reveal this leak. We now mitigate this issue by using
  the default client certificates where possible. A new log message
  will be printed when the TLS memory leak workaround can not be used,
  such as when using a custom certificate with an HTTPS proxy.

### v1.17.3 (2015-03-19):
* Fixed a bug where external requests report times longer than the
  transactions that initiated them.

  External request segments are now always ended when an error occurs.

* Fixed a bug that produced incorrect transaction names for some routes
  in express2 and express3.

### v1.17.2 (2015-03-12):
* Fixed a bug that interfered with listing the routes in Express apps.
* Fixed a bug that caused custom transaction names to appear as "unknown".
* Added more log detail when instrumentation fails to load.

### v1.17.1 (2015-03-05):
* Added instrumentation support for Postgres 4.x.
* Added instrumentation support for Datastax's Cassandra driver.
* Updated Oracle instrumentation to collect new datastore metrics.

### v1.17.0 (2015-02-25):

* Added instrumentation for modules in node core.
* Added support for native Promises in Node.js 0.12 and io.js 1.x.
* Traces will now contain separate segments for async waits and callbacks.
* Updated instrumentation for MongoDB to support previously un-instrumented
  methods for 1.x and 2.x versions of the node-mongodb-native driver.
* Fixed a bug in the recording of transaction metrics. Previously this would
  cause a duplicate of the transaction metric to be displayed in the
  transaction breakdown chart


### v1.16.4 (2015-02-20):

* Fixed a bug in the logger to respect the configured log level in all cases.

### v1.16.3 (2015-02-20):

* Fixed a bug in hapi 8 view segments. Previously, the segments weren't being
  ended when the view ended.

* Added a configuration option to completely disable logging. `logger.enabled`
  defaults to true, if set to false it wont try to create the log file.

### v1.16.2 (2015-02-13):

* Enable http/https proxy features on all supported Node versions.

  Supported versions: Node.js 0.8, 0.10, 0.12 and io.js 1.x.

* Fixed a bug in vhost detection in Hapi 8. This bug would result in a crash for
  users of vhosts.

### v1.16.1 (2015-02-06):

* Now New Relic Synthetics transaction tracing is on by default.

  The previous release had the Synthetics transaction tracing feature turned off
  by default.

### v1.16.0 (2015-02-06):

* Added support for New Relic Synthetics transaction tracing.

  New Relic Synthetics monitors your site from around the world. When you use
  Synthetics to monitor your Node application, up to 20 detailed transaction
  traces will now be captured every minute when the application is probed from
  Synthetics. To learn more about this feature, visit our
  [documentation](https://docs.newrelic.com/docs/synthetics/new-relic-synthetics/using-monitors/collecting-synthetic-transaction-traces).

### v1.15.1 (2015-01-30):

* Preliminary Node.js 0.12 support.

  HTTP proxies are not supported on 0.12 yet. We don't recommend running the
  Agent on Node.js 0.11.15+ in production, but if you are testing on it, please
  let us know of any issues you encounter.

### v1.15.0 (2015-01-23):

* Added an API for recording custom Insights events. Read more about this in our
  [documentation](https://docs.newrelic.com/docs/agents/nodejs-agent/supported-features/nodejs-agent-api#custom-events-api)

### v1.14.7 (2015-01-16):

* Fixed a crash in express instrumentation in the handling of sub-routers.

* Fixed a crash in http outbound connections when CAT is enabled and another
  library has frozen the http request headers.

* Updated version checking to allow versions of the runtime >= 1.0.0. Thanks to
  [Mark Stosberg](https://github.com/markstos) for this patch!

### v1.14.6 (2015-01-09):

* The agent now logs the actual error when log file parsing fails. Thanks to
  [knownasilya](https://github.com/knownasilya) for this patch!

* Fixed a crash where if domains were enabled config serialization would fail
  due to circular objects.

### v1.14.5 (2014-12-30):

* Errors that occur in background transactions now have custom parameters copied
  onto them in the same manner as web transactions.

* Memcached instrumentation updated to account for additional arguments that
  might be passed to the command function that the agent wraps.

### v1.14.4 (2014-12-22):

* Custom web transactions can have their names changed by `nr.setTransactionName()`.
  Thanks to [Matt Lavin](https://github.com/mdlavin) for this patch!

* Fixed a bug where Express instrumentation could crash if transaction state was
  lost in a sub-router.

### v1.14.3 (2014-12-18):

* Improved the Express instrumentation to be more defensive before doing
  property lookups, fixing a crash that could happen in an exceptional state.

* Improved logging when the New Relic agent cannot connect to New Relic servers.

* Make Cross Application Tracer header injection less aggressive fixing
  interaction with other libraries such as riak-js.

### v1.14.2 (2014-12-11):

* Added support for Hapi v8.

* [briandela](https://github.com/briandela) contributed a fix for an crash that
  would occur when using hapi with vhosts.

### v1.14.1 (2014-12-05):

* Fixed a bug that caused some outbound http requests to show up in the
  New Relic UI as requests to `localhost` rather than the specified domain.

* The agent no longer reports errors from outbound http requests if they were
  handled by the user's application

### v1.14.0 (2014-11-25):

* The node agent now instruments connections to Oracle Databases using the
  `oracle` driver. This patch was contributed by
  [ryanwilliamquinn](https://github.com/ryanwilliamquinn)

* Fixed an issue that would break kraken apps when the node agent was enabled.
  This patch was contributed by [Lenny Markus](https://github.com/lmarkus)

### v1.13.4 (2014-11-20):

* Added support for the the aggregate method on mongodb collections. This patch
  was contributed by [taxilian](https://github.com/taxilian)

### v1.13.3 (2014-11-13):

* Fixed a bug in Cross Application Tracing where the agent would sometimes
  attempt to set a header after headers had already been sent.

* Replaced the logger with one that is handles file writes properly lowering
  overall resource usage.

  This is a small change with a large impact. `fs.createWriteStream` returns
  whether data was queued or not. If it is queued it is recommended to wait on a
  `drain` event but this isn't manditory. Most loggers we've found ignore this
  event which leads to many writes getting buffered and a rapid increase in
  native heap size as well as lowering the process's ability to respond to
  requests.

### v1.13.2 (2014-11-06):

* Updated support for hapi 7.2 and higher.

  Hapi refactored how the server is instantiated and caused the agent to not be
  able to get transaction names. This release accounts for the update and
  enables full instrumentation.

### v1.13.1 (2014-11-06):

* This release was unpublished as it got packaged incorrectly.

### v1.13.0 (2014-10-31):

* Added support for Custom Metrics

  Custom metrics provides a way to send additional metrics up to New Relic APM,
  which can be viewed with Custom Dashboards. We have two APIs for this,
  recordMetric(name, value) and incrementMetric(name[, value]). Read more about
  this in our docs:
  https://docs.newrelic.com/docs/agents/nodejs-agent/supported-features/nodejs-custom-metrics

* Fixed a bug in deeply nested transactions.

  Previously we allowed transactions to be nested to any depth. We've found in
  some cases this causes stack depth problems and are now limiting to 900
  segments per transaction. We will still collect metrics on all segments, but
  transaction traces will only show the first 900.

* Fixed a bug where custom tracers would show 0 time if the transaction ended n
  them.

  This may change the times you see for other types of tracers by a small
  amount. The change will reflect slightly more accurate timing.

### v1.12.2 (2014-10-23):

* Fixed a bug that would cause the application to crash on outbound connections
  when using node 0.8.

* Fixed a bug that could sometimes cause the application to crash while parsing
  MySQL queries.

### v1.12.1 (2014-10-16):

* Added support for Label Categories

  The agent now supports setting Labels for your application on a per instance
  level, using either an environment variable, or a config file setting.
  https://docs.newrelic.com/docs/apm/new-relic-apm/maintenance/categories-rollups-organizing-your-apps-servers

* Improved transaction names for express 4

  express 4 added the ability to mount apps and routers at specific urls.  The
  node agent would previously use only the portion of the route that was the
  last router or app matched as the transaction name.  Transaction names will
  now include the entire matched route.

* Added detection for uninstrumented instances of modules that should be instrumented

  The agent will now detect if an application has required a module before
  `require('newrelic')` .If this occurs, the agent will add a warning in the
  log file and display a warning banner in the UI.

* Added more logging to custom instrumentation APIs at `debug` level.

  The logging was improved for the benefit of people using the following
  APIs: `createTracer`, `createWebTransaction`, `createBackgroundTransaction`,
  and `endTransaction`. It will log when transactions are created and when
  transactions are ended. It will also log when it can't create a tracer due
  to there being no active transaction.

* Fixed a bug in QL instrumentation where the event emitter from
  `query`   could not chain `.on` calls. This patch was contributed by
  [sebastianhoitz](https://github.com/sebastianhoitz).

* Fixed a bug in `createBackgroundTransaction` where if the agent was disabled
  it didn't take a `group` argument. This patch was contributed by [nullvariable](https://github.com/nullvariable).

* Fixed a bug in our URL parsing where in Node v0.11.14 `url.parse` returns a
  differently shaped object than expected. This patch was contributed by
  [atomantic](https://github.com/atomantic)

  **Note**: Node v0.11.x is not officially supported, but Node v0.12 will be and
  this patch helps us get ready for that.

### v1.12.0 (2014-10-10):

* Added support for Cross Application Tracing

  The agent now supports Cross Application Tracing, which allows the New Relic
  APM UI to display traces that span multiple applications.
  https://docs.newrelic.com/docs/apm/traces/cross-application-traces/cross-application-traces

* Fixed a bug that would cause application to crash on request when using the
  kraken framework.

* Loosened the restrictions on the `app_name` setting. Application names may now
  include any Unicode characters.

### v1.11.5 (2014-10-06):

* Fixed a type error while checking the payload size to be sent to the New Relic
  servers.

  When this happened the agent would fail to send the payload to New Relic. This
  was more likely to occur in higher throughput applications.

### v1.11.4 (2014-10-03):

* Fixed a bug where mutibyte characters would cause an error when sending data
  to the New Relic servers.

### v1.11.3 (2014-09-26):

* Updated hapi instrumentation to support the recently released v6.9.

* Fixed a bug where an invalid package.json could cause the agent to crash while
  it recursed through `node_modules` gathering version details.

* Properly name `other` SQL queries.

  Previously when the agent failed to parse SQL it would create a metric stating
  the database type, query type, and query table were all unknown. This has been
  changed to keep track of database type and create an appropriate `other`
  operation metric like other agents.

### v1.11.2 (2014-09-19):

* Custom Instrumentation functions now pass through the return value of their
  passed in callback.

* Multiple improvements to PostgreSQL instrumentation

  When no callback was detected in the query functions, we were inserting our
  own. The insertion itself caused a crash. Adding a callback also modified the
  behavior of the pg module. Instead, we now listen for `error` or `end` events
  to finish segments.

  We now generate metrics for statement type/table combinations. Look for these
  in the database tab your APM Account!

### v1.11.1 (2014-09-11):

* Improved MongoDB find instrumentation.

  The `mongo` driver provides many different ways to invoke its API and find
  documents. In previous releases, some API invocations would create transaction
  trace segments that would not end properly, leading to inaccurately large
  segment times. This release now covers all the ways to find and iterate
  through documents, ensuring segment times are accurate.

### v1.11.0 (2014-09-05):

* We now support PostgreSQL via the `pg` driver.

  The Node.js agent now records the amount of time spent in transactions with
  PostgreSQL databases. This timing can be viewed in the Transactions dashboard
  within individual transactions and their traces.

  The agent supports all of the following `pg` usage scenarios:
    * Using the pure javascript API exposed directly from `pg`
    * Using the "native" API exposed from `pg.native`
    * Using the "native" API exposed directly from `pg` when the
      `NODE_PG_FORCE_NATIVE` environment variable is set
    * Using the pure javascript API from the `pg.js` module

### v1.10.3 (2014-08-28):

* Removed a preemptive DNS lookup of the New Relic servers that could cause
  errors when behind a proxy.

### v1.10.2 (2014-08-25):

* Fix to prevent proxy credentials transmission

  This update prevents proxy credentials set in the agent config file from
  being transmitted to New Relic.

### v1.10.1 (2014-08-22):

* MySQL Pooling Support

  Better support for mysql pooling, including connections that use
  `createPoolCluster` and `createPool`. Previously connections obtained through
  a pool could potentially be uninstrumented.

### v1.10.0 (2014-08-15):

* Custom instrumentation

  The agent now supports the ability to annotate application code to provide
  customized instrumentation. This includes the ability to time both web and
  background transactions, and add tracers to measure activity within
  transactions like querying a database. Documentation available at
  https://docs.newrelic.com/docs/agents/nodejs-agent/supported-features/nodejs-custom-instrumentation

### v1.9.2 (2014-08-08):

* Fixed a bug in the express instrumentation where if you named an error handler
  function `handle` it would cause a recursion depth error.

### v1.9.1 (2014-07-30):

* Added a check for invalid characters in the `app_name` setting.

  The agent will now emit a warning and disable itself if any application name
  is invalid. Allowed characters are alphanumerics and certain punctuation
  characters ([](){}.?!')

* Router queue time now properly handles floating point values.

* Fixed a bug where a socket connection could throw a synchronous error and
  cause the application to crash.


### v1.9.0 (2014-07-24):

* We now support Cassandra via the `node-cassandra-cql` driver.

  New database instrumentation means that we can present you with the timing
  data for how long those queries take. Thanks to Aaron Silvas from GoDaddy for
  the initial implementation of the Cassandra instrumentation.

* Router queue time now supports `t=<number>` in the X-REQUEST-START and
  X-QUEUE-START headers.


### v1.8.1 (2014-07-18):

* Agent now tracks metrics for router queue time.
  In addition to X-REQUEST-START, the agent now supports X-QUEUE-START header times.
  This metric will show up as "Request Queueing" in the Overview tab.

### v1.8.0 (2014-07-11):

* General release of proxy support for the agent to connect to New Relic.
  * HTTP/HTTPS support from the `newrelic` module to the proxy
  * HTTP/HTTPS support from the `newrelic` module to New Relic.
  * Basic proxy authentication.
  * Allow custom certificates during TLS negotiation.
  * For more information, read our docs [here](https://docs.newrelic.com/docs/nodejs/customizing-your-nodejs-config-file#proxy)
* Fix for enabling High Security Mode via an environment variable
* Optimization to allow early garbage collection of TLS slab buffers.

### v1.7.5 (2014-07-02):

* Plain `http` routes (i.e. routes outside of a framework) now apply config
  naming rules early. See [rules for naming and ignoring requests](https://github.com/newrelic/node-newrelic#rules-for-naming-and-ignoring-requests).

  This fixes a bug where generating the *Browser Timing Header* would not work
  without a framework (i.e. express, restify, hapi).

* *Beta* support for connecting to newrelic via ssl through a proxy.
  See [issue 128](https://github.com/newrelic/node-newrelic/issues/128) for details.

### v1.7.4 (2014-06-26):

* The agent now reports the value of the `NODE_ENV` environment variable
  to New Relic.

### v1.7.3 (2014-06-20):

* Support for instrumenting a standalone express 4 router.
  See [issue 154](https://github.com/newrelic/node-newrelic/pull/154).
* Set the default log level to `info`.

### v1.7.2 (2014-06-13):

* Captured parameters for express, restify, and hapi have been normalized.

  When `capture_params` is enabled the agent will collect route and query
  parameters. Previously express and restify only captured route params, and
  hapi only captured query params. This normalizes the behavior across the
  frameworks.

* Fixed an issue with restify instrumentation that caused the agent to always
  collect route parameters.

  Users of restify who want to continue capturing route (and now query)
  parameters are advised to enable `capture_params`.

* Fixed an issue where circular configs caused the agent to crash.

### v1.7.1 (2014-06-05):

* Fixed an issue where collected errors did not include captured and custom
  parameters.

* Added the environment variable `NEW_RELIC_HIGH_SECURITY`. This correlates to
  the `high_security` setting in your `newrelic.js` for High Security Mode.


### v1.7.0 (2014-05-29):
* Client side setting of `high_security` is now supported.

  High Security Mode is a feature to prevent any sensitive data from being sent
  to New Relic. The local setting for the agent must match the server setting in
  the New Relic APM UI. If there is a mismatch, the agent will log a message and
  act as if it is disabled. A link to the docs for High Security Mode can be
  found [here](https://docs.newrelic.com/docs/subscriptions/security#high-security)

  Attributes of high security mode (when enabled):
    * requires ssl
    * does not allow capturing of parameters,
    * does not allow custom parameters

  The default setting for High Security Mode is ‘false’.

  Note: If you currently have high security mode enabled within the New Relic
  APM UI, you have to add `high_security: true` to your local newrelic.js.

* Fixed a bug in our instrumentation of restify, where if you were using the
  restify client with express as a web server, req.query would be overridden.

### v1.6.0 (2014-05-22):

* New Relic Insights support no longer requires a feature flag. If you are a
  paying customer, you'll begin to see data show up in Insights as soon as you
  upgrade to 1.6.0. The agent will send event data for every transaction up to
  10,000 per minute. After that events are statistically sampled. Event data
  includes transaction timing, transaction name, and any custom parameters. You
  can read what is sent in more detail
  [here](http://docs.newrelic.com/docs/insights/basic-attributes#transaction-defaults).

  You can read more about Insights [here](http://newrelic.com/insights).
  Documentation for configuring this feature can be found
  [here](https://docs.newrelic.com/docs/nodejs/customizing-your-nodejs-config-file#tx_events).

### v1.5.5 (2014-05-15):

* Fix a bug where if the user disabled the error collector, error count would
  be carried over harvest cycles instead of reset. This would result in an ever
  increasing error count until the app was restarted.

* New Relic Insights beta support. This is a feature for our paying customers.
  The support of Insights in the agent is beta, this means we don't recommend
  turning the feature on in production, but instead trying it out in development
  and staging environments.

  To enable Insights support add the following to your `newrelic.js`:

  ```
  feature_flag : {
    insights: true
  }
  ```

### v1.5.4 (2014-05-08):

* On connect, the full `newrelic` module configuration is pushed to
  New Relic APM. Full config will be visible under the
  *Agent initialization* tab, under the *Settings* button in
  the APM application page.

  The reported settings will reflect the *running* agent config,
  which may differ from the `newrelic.js` file depending on server-side,
  and environmental configuration.

### v1.5.3 (2014-05-01):

* Express 4 support.

  Closes [#132](https://github.com/newrelic/node-newrelic/issues/132).
  Express 4 apps now have their transactions named correctly.
  Errors in the middleware chain are properly recorded.

### v1.5.2 (2014-04-24):

* Fix [issue #118](https://github.com/newrelic/node-newrelic/issues/118)
  where dangling symbolic links in the `node_modules` folder
  would crash the environment scraper.

### v1.5.1 (2014-04-18):

* Upgrade continuation-local-storage dependency to 3.0.0.
  The `newrelic` node module uses `cls` to help join asynchronous transaction
  segments. The latest `cls` module includes a fix that prevents contexts from
  leaking across transactions.

### v1.5.0 (2014-04-11):

* Add high-security compliance for accounts with enterprise security enabled.
  By default, the agent now works with high-security accounts,
  whereas previously agents would receive an `Access Violation`.
* Add a `.addCustomParameter(name, value)` api call for adding custom parameters
  to transaction traces, and extend the `.noticeError(error, customParameters)`
  for adding additional parameters to error traces.
* Documentation fix in the `README.md` for ignoring `socket.io` routes.
* Better support for disabling browser timing headers server side. Previously
  the agent would not pick up the server change until restart. The agent will
  now disable browser timing headers as soon as the next harvest cycle.
* Fix a `socket hangup error` that was causing some agents to fail to
  handshake with the New Relic servers.

### v1.4.0 (2014-03-14):

* Browser monitoring! Real User Monitoring! Which is also known as RUM!
  Whatever it's called, it allows you to see how long your pages take to load,
  not just on the server side, but in the browser! Wow! It's super cool! We
  know a lot of you have been waiting for this, and it's here! It's manually
  set up with an API call! Check the README for details!
* By default, all communication between New Relic for Node and New Relic's
  servers is now protected with crisp, clean TLS encryption. To minimize the
  CPU overhead of running connections over SSL (and it can be configured, see
  the README and the online documentation for details on how to return to plain
  HTTP), New Relic for Node is now using a keep-alive connection that will
  properly pipeline connections, for both HTTP and HTTPS.
* Improved the timings for a large class of MongoDB / Mongoose use cases. If
  you've encountered the issue where MongoDB trace segments last for an
  absurdly long duration, this should help.

### v1.3.2 (2014-02-12):

* Includes a nearly total rewrite of the connection layer that the module uses
  to communicate with New Relic's servers:
    * More useful logs! All of the logging has been reviewed closely to
      maximize its value and usefulness at pretty much every level. In
      practice, this means that the messages logged at 'info' and higher should
      only be for things that are relevant to you as a customer, and at 'debug'
      and 'trace' should be much more useful for us when we help you isolate
      issues with New Relic in your applications.
    * See data faster! As part of the connection handshake with New Relic, the
      module will now send any performance metrics gathered during the startup
      cycle immediately, instead of waiting a minute for the first full harvest
      cycle.
    * Get data to New Relic more reliably! When the module has issues
      connecting to New Relic, it's more consistent and resilient about holding
      your performance data for later delivery.
    * Use less bandwidth! Performance data delivery to New Relic is now
      sequential instead of simultaneous.  This means that the bandwidth used
      by New Relic will be less bursty, especially on hosts running many
      instrumented applications (or cluster workers).
    * Better implementation! There were a number of architectural problems with
      the old version of the connection layer, which (among other things) made
      it difficult to test.  The new version is simpler, has a much cleaner
      API, and has many, many more tests.

### v1.3.1 (2014-01-31):

* Ignored status codes are now always casted to numbers so that people using
  environment-variable configuration or strings in config still get error
  status ignored properly.
* If you disabled server-side configuration, the server was still able to
  set the value of apdex_t for your app. This was an oversight, and has
  been corrected.
* Before, if you had request renaming rules, if the end result was the same
  as the match pattern (mapping `/path` to `/path`), they would be silently
  ignored. This has been fixed.
* MySQL instrumentation handles callback more consistently, so the transaction
  tracer doesn't get confused and stop tracking transactions with MySQL calls
  in it.

### v1.3.0 (2014-01-17):

* Support for Spumko's Hapi! This support works with both Hapi 1.x and 2.0.0,
  and like our Express and Restify instrumentation will automatically name
  transactions after Hapi paths (get it) and time how long it takes to render
  views.
* Before, transaction naming and ignoring rules didn't work with Express and
  Restify routes. This has been addressed and the documentation has been
  clarified. Much gratitude to everyone who helped us figure out how to get
  this right, and for dealing with the previous, unclear documentation.
* Parameters in the ignored params list weren't being ignored in all cases.
* A very annoyingly chatty log message had its priority level dropped several
  levels.

### v1.2.0 (2013-12-07):

* Before, there were certain circumstances under which an application
  would crash without New Relic installed, but wouldn't crash with it.
  This has been fixed, and applications with New Relic installed now
  crash consistently. The error tracer is now also considerably simpler.
* Added a security policy. See the new section in README.md or read
  SECURITY.md.
* Future-proofed the MongoDB instrumentation and prevented the module from
  breaking GridFS.
* Made a small tweak that should reduce the amount of blocking file I/O done by
  the module.
* The module's instrumentation and harvest cycle will now not hold the process
  open in Node 0.9+. This should make it easier for processes to shut
  themselves down cleanly with New Relic running.
* The environment information gatherer will no longer crash if it tries to read
  a directory where it's expecting a file.
* Errors thrown during the execution of Express routes or Connect middlewares
  that were attached to requests that ended in HTTP status codes configured to
  be ignored by default will now be ignored correctly.
* Made the module play nicer with Node's REPL. It no longer assumes that an
  application necessarily has a main module.
* A few tweaks were made to support the CoolBeans dependency injection
  framework.
* Several log messages were demoted to a less chatty level.

### v1.1.1 (2013-11-08):

* Added the infrastructure necessary to support key transactions and New
  Relic's new alerting policies.
* The agent no longer renames transactions for requests that end in error to
  the gnomic and unhelpful '400/\*' (or whatever the final HTTP status code
  ends up being). This should make the traced errors tab considerably more
  useful.
* Improved instrumentation for legacy `http.createClient` and `http.Client`
  client methods. A few modules still use these legacy API calls, and the old
  instrumentation was just plain wrong.
* Changed how the error tracer deals with certain kinds of errors to deal with
  differences between Node versions 0.8 and 0.10. It should now convert throws
  into fatal errors less frequently.
* Removed useless fs.readDir instrumentation, which generated a lot of metrics
  but which New Relic was unable to display in any useful form. Maybe it will
  come back someday in a more useful incarnation.

### v1.1.0 (2013-11-05):

* Added a new call to the API, `.noticeError`. See the docs for details, but
  unlike the other calls on the API, you can use this to pass off errors
  anywhere in your app, not just from within web requests.
* Ignoring slow (or polling) requests was only being applied to slow
  transaction traces. It now applies to metrics and transactions that end in
  errors.
* MongoDB, Redis and Memcached now honor the `capture_params` and
  `ignore_params` settings.
* New Relic for Node.js, like New Relic's other agents, has a sophisticated
  system for repeatedly trying to connect to New Relic's servers when the first
  attempt results in failure. This had been broken since (roughly) January. It
  works again now.
* The built-in debugging for the transaction tracer was out of date with
  respect to the production tracer. This is fixed, and you're welcome to
  satisfy your curiosity by enabling it, but it's really not going to be useful
  to you unless you feel like taking the time to understand what the tracer is
  doing at a low level. Do not ever enable it in production, as it slaughters
  the tracer's performance and generates a huge pile of objects per
  transaction.

### v1.0.1 (2013-10-30):

* Added a new setIgnoreTransaction call to the exported API to allow explicit
  control over whether transactions should be ignored or not. Mark those
  polling routes to be ignored! Pull your crazy custom favicon.ico renderer out
  of the ignore list!
* The module will no longer pollute MongoDB queries with New Relic-only
  parameters. Thanks to Alon Salant for identifying this issue, and all
  apologies to him for the trouble it caused him.
* The instrumentation for MongoDB, memcached, Redis, and Express will now
  honor the setting of the `capture_params` configuration flag. Before the
  module always captured query parameters.
* Fixed a problem that would cause New Relic for Node to fail on versions of
  Node between 0.8.0 and 0.8.3.
* Upgraded to the newest version of `continuation-local-storage`, which has
  many fixes for dealing with monkeypatched EventEmitters.

### v1.0.0 (2013-10-24):

* General release. No code changes from v0.12.1.

### v0.12.1 / beta-38 (2013-10-17):

* The transaction namer wasn't respecting error_collector.ignore_error_codes.
  We've unified the code paths there so that this no longer happens, so that
  if the status code of a request is in the list of codes to be ignored, it's
  no longer rolled up under that status code and gets its normal name.

### v0.12.0 / beta-37 (2013-10-16):

* Changed how MongoDB, MySQL, memcached, and Redis metrics are reported to New
  Relic. This is part of a larger effort to make the Monitoring > Database tab
  of the New Relic UI more useful for Node developers. There will be a brief
  period where your dashboards will have both the old and new metrics, which
  could lead to some temporary duplication or metric names. These "duplicates"
  will gradually stop showing up as the reporting windows containing the old
  metric names expire. Be sure to let us know if you have strong feelings one
  way or another about this change, as it's a work in progress.
* Updated the module's dependencies to fix another subtle bug in how
  error-handling works in Node 0.8.x. This should resolve the errors some users
  were seeing.

### v0.11.9 / beta-36 (2013-10-12):

* Fixed a crash in the tracer that could turn a recoverable application error
  into an unrecoverable process crash. Mea culpa, our apologies for the
  inconvenience if you ran into this. In our defence, the errors we're running
  into are getting ever more exotic as we get most of the common stuff nailed
  down.
* Added the ability to use the preconfigured Azure Web Server name as the
  application name for a Node app. Thanks to New Relic .NET engineer Nick Floyd
  for the suggestion.

### v0.11.8 / beta-35 (2013-10-11):

* Added a license entry to package.json.
* Due to an npm bug, the module package got huge. This one is much smaller.

### v0.11.7 / beta-34 (2013-10-11):

* The last build of the agent had a flaw in how it dealt with outbound requests
  that made it way too stringent about dealing with default ports. It is now
  more sane about defaults.
* The behavior of configuration precedence is slightly different now.
  Previously, if there were list values set in the defaults, configuration
  file, environment variables, or server-side configuration, they would be
  concatenated instead of being overwritten.  This made it impossible to
  override some of the defaults (most notably, it was impossible to not ignore
  HTTP status code 404 in the error tracer), so now the configuration file will
  overwrite the defaults, and environment variables will overwrite the
  configuration file.  Values sent by New Relic will still be concatenated
  instead of overwriting, though (again, this only affects configuration
  variables with list values). Thanks to GitHub user grovr for identifying
  the problem!
* The error tracer will collect errors off transactions after the first harvest
  cycle (thanks to GitHub user grovr for identifying this issue).
* `cluster` users will no longer see occasional crashes due to New Relic's
  instrumentation.
* Fixed a few minor documentation errors that made it tough to use the
  suggested ignoring rules for socket.io transactions.

### v0.11.6 / beta-33 (2013-10-08):

* Changed the module to not load the instrumentation *at all* if the agent is
  disabled via configuration. This will keep the module from leaking any
  resources when it's disabled.
* The agent used to include query parameters in the name for outbound requests,
  making for unwieldy-looking trace segments.  Those parameters are now
  stripped off, and if `capture_params` (and `ignored_params`) are enabled,
  parameters will be captured for (nicely-formatted) display.
* Added a stubbed API so that when the agent is disabled, calls to the New
  Relic API will not throw. Add naming calls to your code with impunity!
* The module now looks in many more places for `newrelic.js` before complaining
  that it can't be found. In order, it looks in the current working directory,
  the directory of the Node process's main module (normally whatever file you
  pass to node on the command line), the directory pointed to by the
  environment variable `NEW_RELIC_HOME`, the current process's `$HOME`, and the
  directory above the node_modules directory where `newrelic` is installed.

### v0.11.5 / beta-32 (2013-10-03):

* Fixed a major issue in the transaction tracer that affected users of certain
  Express middleware plugins. HUGE thanks to Nicolas Laplante for his
  assistance in isolating and reproducing the bug, and also to the denizens of
  #libuv for eyeballing my various unsuccessful attempts at a fix.
* Fixed another issue in the tracer where certain objects were being wrapped
  too many times. Thanks to José F. Romaniello for confirming the fix.
* Changed how requests handled by Express and Restify routes are named. This
  change is being rolled out both in this module and on the New Relic website,
  so there is a chance you will see the same route (or very similiar routes)
  show up twice in aggregated metrics.
* Dropped the default apdex tolerating value from 500 milliseconds to 100
  milliseconds. This means that transactions slower than 400 milliseconds will
  generate slow transaction traces. Read the documentation in README.md on
  `apdex_t` and `apdex_f` for further details.

### v0.11.4 / beta-31 (2013-10-01):

* Fixed an error in the Connect and Express middleware instrumentation. Another
  tip of the hat to Jeff Howell at Kabam for identifying this problem and
  pointing to a solution!

### v0.11.3 / beta-30 (2013-10-01):

* Rewrote the MongoDB instrumentation. Big thanks to Jeff Howell at Kabam for
  demonstrating a much more reliable and simple approach than what we had
  before! Also expanded the number of MongoDB methods instrumented to include
  more of the common operations and indexing operations.
* Changed the default value of the `top_n` configuration parameter. Read the
  documentation in `lib/config.default.js` for the details (we've taken another
  run at making the docs for `top_n` easier to understand), but the upshot is
  that by default you should see a greater diversity of slow transaction traces
  now.
* Closed a hole in the transaction tracer related to Connect and Express-style
  middleware chains.
* Fixed issues identified by testing against various versions of 0.11 and
  master.
* Added guidelines for contributing to the module. Read CONTRIBUTING.md
  for details.

### v0.11.2 / beta-29 (2013-09-25):

* Fixed a bug with the Connect instrumentation that would cause it to
  crash when using Connect's static middleware in strict mode. Using
  ES5 future reserved keywords for function names is a bad idea, and
  this is why, but static's name is highly unlikely to change. For
  those of you who are examining the state of your middleware stack after
  configuring it, you probably shouldn't be doing that, but if you run into
  problems with the New Relic agent installed, try changing your test to use
  `name.indexOf('whatever') === 0` as the predicate instead of
  `name === 'whatever'`.

### v0.11.1 / beta-28 (2013-09-24):

* Prevent requests from being double-counted by changing the tracer to
  always reuse existing transactions rather than trying to nest them.
* Changed the Connect instrumentation to preserve the names of middleware
  functions after wrapping them. If you need this change, you should
  probably change your code so you don't need it anymore.
* Added a bunch of server-side configuration options that are known but
  unsupported to the agent.

### v0.11.0 / beta-27 (2013-09-20):

* IMPORTANT. There have been MAJOR CHANGES in how requests are named for
  display and aggregation in the New Relic user interface. Read the section in
  the README on transactions and request naming for details. For good measure,
  read it twice. If your requests are all still ending up named `/*`, read
  it a third time. This is **especially** true if you're not using Express
  or Restify, in which case you will almost certainly want to make changes
  in how you configure New Relic.
* IMPORTANT. New Relic for Node.js now supports the full range of server-side
  configuration options offered by the New Relic web interface. By default,
  server-side settings will override the settings in your configuration file
  (or environment variables). You can disable server-side configuration by
  setting `ignore_server_configuration` to `true` in your configuration file
  (or setting `NEW_RELIC_IGNORE_SERVER_CONFIGURATION` to 'true').
* BREAKING CHANGE: The New Relic module now exports an API to be used for
  naming transactions and for adding URL to transaction name mapping rules. If
  you were using `require('newrelic')` as an interface to the agent's
  configuration or its internals, you'll need to fix your code (also you
  probably shouldn't have been doing that).
* BREAKING CHANGE: The configuration parameter
  `transaction_tracer.trace_threshold` has been renamed
  `transaction_tracer.transaction_threshold` to make it consistent with New
  Relic's other agents.
* Applications using the Express or Restify routers will now have their
  requests named after the matching routes. These names can be overridden
  but the transaction-naming API.
* There are new configuration parameters for adding rules for naming or
  ignoring requests. The README has a good example for how to keep socket.io
  from blowing out your average response time. You should read it!
* Tweaked the calculation of exclusive time in transaction traces, which
  should make more of the transaction trace detail pages make sense.

### v0.10.3 / beta-26 (2013-08-25):

* Fixed a regression in `beta-25` that caused the agent to incorrectly
  calculate an important timestamp, thus leading to data not showing up
  in New Relic.
* Improved in-memory aggregation (when the connection between the agent
  and New Relic is unavailable or failing).

### v0.10.2 / beta-25 (2013-08-23):

* Fixed a serious error in how the agent handles communication errors
  when sending errors to New Relic. If you're running v0.10.0 or v0.10.1,
  upgrade sooner rather than later, as those versions are losing data.
* Substantially improved the quality of reporting on errors noticed by the
  Node agent. Stack traces, scopes, and messages should be much better.

### v0.10.1 / beta-24 (2013-08-19):

* The instrumentation for `http` no longer assumes that the hostname for
  external requests will be named `host` (`hostname` is also allowed, and
  `http.request()` defaults to `localhost`).
* The Node agent and New Relic's servers disagreed about what many metrics
  should be called. The agent was wrong and it regrets the error.
* Minor tweaks to database instrumentation (MongoDB and MySQL) that could have
  a small but visible impact on the overview display.

### v0.10.0 / beta-23 (2013-08-17):

* IMPORTANT. The transaction tracer in this build is COMPLETELY NEW. This means
  that the agent will probably work just fine under Node 0.8 and newer, but
  Node versions 0.6 and older are presently unsupported, and support for them
  may or may not come back. However, the quality of the metrics gathered by the
  agent is now vastly improved.
* There are over 100 commits included in this build. Every effort has been made
  to ensure that we will not crash your applications, but be aware there may be
  regressions.
* Substantially more information is displayed by New Relic for slow transaction
  traces. How this information is displayed is a work in progress, as New Relic
  works to create a consistent user experience for developers writing both
  synchronous and asynchronous applications.
* Most Redis and memcached operations will now provide details on which keys
  were involved in an operation.
* The error tracer has been given a new coat of paint as well, and takes better
  advantage of Node domains, when they're available. Fewer errors should be
  double-counted, as well.
* MongoDB instrumentation is substantially improved.
* Express instrumentation now deals with the removal of the (very helpful)
  version field from recent versions of Express.
* Exclusive durations are reported for metrics, improving transaction
  breakdowns.
* Several bugs in the communication between the New Relic agent and New Relic's
  servers have been fixed.
* Failed connection attempts between the agent and New Relic's servers no longer
  cause aggregated metrics to be lost, nor will this trigger an agent crash.

### v0.9.22 / beta-22 (2013-06-11):

* Capture request URL before Express can mess with it.

### v0.9.21 / beta-21 (2013-06-04):

* Don't try to connect without a license key.
* Clear out previous connection listeners on failed connection attempts.
* Don't crash when normalizing paths without a leading slash.

### v0.9.20 / beta-20 (2013-03-28):

* The implementation of domains changed in Node 0.10.x, which necessitated
  a fair amount of work on the error tracer to preserve the existing
  error tracer behavior.
* The error tracer no longer improperly swallows thrown errors.
* The agent no longer assumes that a home directory is set.
* The agent now works correctly with the `should` assertion helper
  library.

### v0.9.19 / beta-19 (2013-03-04):

* HTTPS instrumentation is both more complete and far better tested.
* Restify servers using HTTPS listeners should now be properly
  instrumented.

### v0.9.18-137 / beta-18 (2013-01-30):

* `;` is now treated as a query separator in URLs, just like `?`.
* When using `stdout` or `stderr` for logging and not using a configuration
  file, logging will now work as expected.
* The error-handling code for DNS lookup of New Relic's servers was itself
  erroneous.  It should no longer crash instrumented apps when DNS lookup
  fails.
* Simplified agent startup process.

### v0.9.17-132 / beta-17 (2013-01-24):

* Using fs.readdir will no longer crash the agent and your apps. Oops!
* Added error-tracing middleware for Connect 1 & 2 applications, which includes
  Express 2 and 3 applications. This middleware is inserted automatically and
  transparently. Because it's common for end-user error handlers to not
  propagate errors (by calling next(error) from within the handler), the
  instrumentation inserts the middleware before the first error handler added
  to the middleware chain.
* The node-redis driver now correctly traces Redis calls made without a
  callback.
* Connections to New Relic that partially succeeded will now correctly keep
  attempting to connect until the connection succeeds or the number of retries
  is exhausted.
* Added a handler for yet another kind of New Relic server error
  (RuntimeError).

### v0.9.16-121 / beta-16 (2013-01-16):

* For some of the modules instrumented by the agent (fs, http, Express 2
  and 3), the error tracer now adds error tracing to wrapped function calls.
  This means that more of the functions in those modules will send traced
  errors to New Relic, even if they're trapping errors themselves. Also
  improves error tracer in versions of Node without domains. The error
  tracer rethrows all caught errors, so as to not alter behavior of
  instrumented apps.
* The error count sent by the agent was frequently incorrect due to an
  off-by-one bug.
* Include the entire stacktrace in traced errors.
* When the agent fails to successfully connect to New Relic's servers, it
  will try 6 more times, progressively waiting longer between each failed
  attempt. If no connection can be made, the agent will shut itself down.
* The agent no longer crashes instrumented applications when DNS resolution
  fails during the initial handshake with New Relic's servers. It logs the
  failures instead and retries later.
* The agent no longer alters the behavior of the generic-pool module in a
  way that causes modules using it to break (including node-postgres).
* In some cases, the domains-based error tracer was not working correctly.
* The agent logs significantly more useful debugging information.

### v0.9.15-107 / beta-15 (2013-01-14):

* The agent's built-in compression for sending large payloads to New Relic
	wasn't correctly handling the Buffer returned by zlib, leading to a crash.

### v0.9.14-105 / beta-14 (2013-01-07):

* In some cases, the monkeypatching used by the instrumentation wasn't
  written sufficiently defensively, leading to applications crashing at
  startup when using the agent.
* Changed how packages and dependencies are serialized when sent to New
  Relic's servers.

### v0.9.13-101 / beta-13 (2013-01-07):

* When New Relic's servers (or an intermediate proxy) returned a response with
  a status code other than 20x, the entire instrumented application would
  crash.
* Some metric normalization rules were not being interpreted correctly, leading
  to malformed normalized metric names.
* Metric normalization rules that specifed that matching metrics were to be
  ignored were not being enforced.

### v0.9.12-91 / beta-12 (2012-12-28):

* Fixed the agent's auto-restart support to cleanly shut down the
  connection (also fixed a bunch of bugs in restart).

### v0.9.11-88 / beta-11 (2012-12-20):

* When server-side configuration changes, the agent will now correctly
  restart when told to do so by New Relic's servers.
* Correctly wrap net.Server.prototype.listen -- wasn't returning the
  server object, which broke some apps.
* If you're on a SmartOS VM with a 64-bit base image and a 64-bit build of
  Node that's v0.8.5 or earlier, the agent will no longer cause Node to
  crash. Don't even ask.

### v0.9.10-85 / beta-10 (2012-12-13):

* Squared up the environment variable names with existing practice,
  especially with an eye towards conformity with Heroku documentation.
* Flushed out all configuration used anywhere in the agent and made sure
  it was documented in config.default.js.
* Using the new environment setting NEW_RELIC_NO_CONFIG_FILE, override the
  need to have a settings file at all.
* Add the ability to send log output to stdout or stderr.

### v0.9.9-82 / beta-09 (2012-12-12):

* Can now configure the agent via environment variables. See README.md for
  details.
* Can now configure the location of the agent log via either logging.filepath
  in the configuration file, or NR_LOGGING_FILEPATH in the app's environment.
* Turning off the error tracer via configuration now actually disables it.

### v0.9.7-75 / beta-08 (2012-12-06):

* Express view rendering was being instrumented improperly before, causing
  rendering to fail and Express to hang. Both Express 2 and 3 were affected,
  and both have been fixed.
* When NODE_PATH is set, resolve NODE_PATH elements properly so that package
  lookup for environmental information gathering doesn't crash the app.
* Now send the Node version along with the rest of the environment data.

### v0.9.6-70 / beta-07 (2012-11-30):

* Added first cut at support for error tracing via Node.js 0.8+ domains.
  Versions of Node.js that support it (v0.8.9 and above) will make a
  best-faith effort to clean up after errors.
* Improved non-domain error handling on outbound HTTP requests.
* Dramatically improved accuracy of HTTP request timing.

### v0.9.5-63 / beta-06 (2012-11-28):

* Be more careful in dealing with HTTP requests.

### v0.9.4-61 / beta-05 (2012-11-26):

* Further improvements to node-mongodb-native instrumentation.
* Package now available via npm as "newrelic".

### v0.9.3-57 / beta-04 (2012-11-06):

* Send a list of the packages and dependencies available to an app on
  connection to New Relic servers.
* Generally cleaned up submission of configuration information.
* Added trace-level logging of instrumentation to help diagnose issues
  with transaction tracing.
* Fixes to web error transaction reporting.

### v0.9.2-53 / beta-03 (2012-11-02):

* Added support for node-mysql 2.0.0a driver series.
* Added support for Express 3.
* Added rudimentary instrumentation for node-redis.
* Added rudimentary support for generic-pool (for use with MySQL).
* Fixed view instrumentation for Express.
* Improved coverage of MongoDB driver.
* Many small fixes to make logging more robust.
* Don't return a partially initialized agent -- shut agent down
  gracefully if startup fails.

### v0.9.1-46 / beta-02 (2012-10-01):

* Fixed an issue in how transaction traces were serialized that kept them from
  being displayed within RPM.
* Added request parameters to transaction traces, as well as URL normalization.
* Reconciled segment names in transaction traces with the corresponding
  metric names.
* Changed the logging module to bunyan. This means that logs are now stored
  as JSON. If you want pretty-printed logs, `npm install -g bunyan` and then
  use the bunyan CLI tool to format and filter the logs.
* The agent now sets the logging level to the configured level. Logs sent to
  New Relic should have been captured at the 'trace' level for the duration
  of the beta.
* Fixed metric -> ID renaming semantics.
* Verified that agent works with Node 0.8's cluster module.

### v0.9.0-39 / beta-01 (2012-09-28):

* Completely new transaction tracer. Faster, simpler and vastly more
  deterministic, but the reworking likely introduced a bunch of new bugs. This
  also means that the agent no longer directly affects the call stack or
  overrides any of the core event-handling methods, which means the overhead
  of the transaction tracer is vastly reduced. Which is good, because you
  still can't turn it off.
* Transaction traces should now report the correct caller-callee relationships.
* Transaction tracer is now internally instrumented, for better debugging.
* Added support for Restify.
* Using the Node.js agent in Restify app no longer causes them to crash
  (fixes NA-47).
* Improved support for Express (NA-8).
* Lots of fixes to the MongoDB, MySQL and memcached instrumentation.
* MongoDB instrumentation no longer crashes MongoDB apps that include
  the agent (NA-48).
* More testing in Node.js 0.6.x (hard to completely test, as node-tap isn't
  that friendly to Node < 0.6.21).

### v0.8.5-34 / alpha-06 (2012-09-24):

* Transaction trace durations are now reported properly (were seconds, now
  milliseconds).
* The agent no longer causes Restify applications to crash.
* The internal Node metrics sampler now shuts itself down properly.

### v0.8.4-30 / alpha-05 (2012-09-20):

* Improved timing of Express / Connect request handlers.

### v0.8.3-28 / alpha-04 (2012-09-19):

* Added support for internal supportability metrics (enabled via setting
  debug.internal_metrics to true in newrelic.js).

### v0.8.2-26 / alpha-03 (2012-09-14):

* By popular demand, support for Node 0.6.x. Tested against versions
  0.6.5 and 0.6.19.

### v0.8.1-25 / alpha-02 (2012-09-14):

* Transaction traces no longer crash the RPM transaction trace viewer.
* The Node.js agent now follows the rules for Top N slow trace gathering.
* Compress large requests before submitting them to the New Relic
  collector.
* trace_threshold can now be configured from the server, and is not
  hard coded to apdex_f.
* The agent definitely doesn't work (for now) in Node 0.6.x and earlier.
  The agent will now notify developers (on the console) that it's refusing
  to start up under old versions, but won't crash the app.
* Don't crash the instrumented app if config is missing.

### v0.8.0-21 / alpha-01 (2012-09-11);

* The agent faithfully records and reports basic metrics.
* The agent reports error metrics.
* The agent gathers basic slow transaction trace data.
* The agent reports transaction trace data.<|MERGE_RESOLUTION|>--- conflicted
+++ resolved
@@ -1,5 +1,38 @@
 
-<<<<<<< HEAD
+### v1.39.1 (2017-05-11):
+* Fixed a transaction state loss introduced in Node 7.10.0 when using
+  `net.createConnection`.
+
+  Added a new segment for `net.connect`, `net.createConnection`, and
+  `http.Agent#createConnection`. Sockets created within a transaction also have
+  their `emit` bound to the segment.
+
+* Fixed a typo about the name of the default configuration file. Thanks Jacob
+  LeGrone (@jlegrone)!
+
+### v1.39.0 (2017-05-01):
+* Updated the default value for `transaction_tracer.record_sql` to `obfuscated`.
+
+  This value was previously `off` by default. This change brings the New Relic
+  Node Agent defaults in line with other New Relic Agents.
+
+* Our when instrumentation better detects when a module is actually `when`.
+
+  Thanks to Pasi Eronen (@pasieronen) for the contribution!
+
+* Quiet a warning in our native promise instrumentation on Node 0.10.
+
+* Error messages are redacted in High Security Mode now.
+
+* New configurations were added for disabling some New Relic API methods. These
+  default to enabled and are all disabled in High Security Mode.
+
+  * `api.custom_parameters_enabled` controls `newrelic.addCustomParameters()`
+  * `api.custom_events_enabled` controls `newrelic.recordCustomEvent()`
+  * `api.notice_error_enabled` controls `newrelic.noticeError()`
+
+* Fixed a bug in the generic pool instrumentation affecting version 3.
+
 ### v2.6.0 / beta-47 (2017-05-03):
 * Incorporated fixes and features from 1.38.0, 1.38.1, and 1.38.2.
 
@@ -30,42 +63,6 @@
   Previously we created a transaction for each _listener_ on the `request` event.
 
 * Dropped support for Express <4.6.
-=======
-### v1.39.1 (2017-05-11):
-* Fixed a transaction state loss introduced in Node 7.10.0 when using
-  `net.createConnection`.
-
-  Added a new segment for `net.connect`, `net.createConnection`, and
-  `http.Agent#createConnection`. Sockets created within a transaction also have
-  their `emit` bound to the segment.
-
-* Fixed a typo about the name of the default configuration file. Thanks Jacob
-  LeGrone (@jlegrone)!
-
-
-### v1.39.0 (2017-05-01):
-* Updated the default value for `transaction_tracer.record_sql` to `obfuscated`.
-
-  This value was previously `off` by default. This change brings the New Relic
-  Node Agent defaults in line with other New Relic Agents.
-
-* Our when instrumentation better detects when a module is actually `when`.
-
-  Thanks to Pasi Eronen (@pasieronen) for the contribution!
-
-* Quiet a warning in our native promise instrumentation on Node 0.10.
-
-* Error messages are redacted in High Security Mode now.
-
-* New configurations were added for disabling some New Relic API methods. These
-  default to enabled and are all disabled in High Security Mode.
-
-  * `api.custom_parameters_enabled` controls `newrelic.addCustomParameters()`
-  * `api.custom_events_enabled` controls `newrelic.recordCustomEvent()`
-  * `api.notice_error_enabled` controls `newrelic.noticeError()`
-
-* Fixed a bug in the generic pool instrumentation affecting version 3.
->>>>>>> a7671bd9
 
 ### v1.38.2 (2017-03-29):
 * When.js hooks similar to `Promise.onPotentiallyUnhandledRejection` now function
