--- conflicted
+++ resolved
@@ -1,31 +1,4 @@
 {
-<<<<<<< HEAD
-  "name"            : "newrelic_agent"
-, "version"         : "0.0.0-3"
-, "contributors"    : [
-    {
-      "name"  : "Saxon D'Aubin"
-    , "email" : "saxon@newrelic.com"
-    , "web"   : "http://newrelic.com"
-    }
-  , {
-      "name"  : "Forrest L Norvell"
-    , "email" : "forrest@newrelic.com"
-    , "web"   : "http://newrelic.com/"
-    }
-  ]
-, "description"     : "New Relic agent"
-, "keywords"        : [
-    "monitoring"
-  , "debugging"
-  , "instrumentation"
-  , "profiling"
-  , "performance"
-  ]
-, "homepage"        : "http://github.com/newrelic/nodejs_agent"
-, "directories"     : {
-    "lib" : "./lib"
-=======
   "name"            : "newrelic_agent",
   "version"         : "0.0.0",
   "contributors"    : [
@@ -40,10 +13,17 @@
       "web"   : "http://newrelic.com/"
     }
   ],
-  "description"     : "New Relic Node.js agent",
+  "description"     : "New Relic agent",
+  "keywords"        : [
+    "monitoring",
+    "debugging",
+    "instrumentation",
+    "profiling",
+    "performance"
+  ],
   "homepage"        : "http://github.com/newrelic/nodejs_agent",
   "directories"     : {
-    "lib" : "./lib"
+    "lib" : "lib"
   },
   "main"            : "lib/newrelic_agent.js",
   "scripts"         : {
@@ -59,22 +39,6 @@
   "repository"      : {
     "type" : "git",
     "url"  : "https://github.com/newrelic/nodejs_agent.git"
->>>>>>> 9b702405
-  }
-, "main"            : "lib/newrelic_agent"
-, "scripts"         : {
-    "test" : "make test"
-  }
-, "dependencies"    : {
-    "winston" : ">= 0.5.9"
-  }
-, "devDependencies" : {
-    "mocha" : ""
-  , "should" : ""
-  }
-, "repository"      : {
-    "type" : "git"
-  , "url" : "https://github.com/newrelic/nodejs_agent.git"
-  }
-, "private"         : true
+  },
+  "private"         : true
 }