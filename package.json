--- conflicted
+++ resolved
@@ -1,11 +1,6 @@
 {
-<<<<<<< HEAD
   "name": "@newrelic/beta-agent",
   "version": "2.2.0-beta",
-=======
-  "name": "newrelic",
-  "version": "1.36.0",
->>>>>>> 9876e59f
   "author": "New Relic Node.js agent team <nodejs@newrelic.com>",
   "licenses": [
     {
@@ -116,13 +111,9 @@
     "yakaa": "^1.0.1"
   },
   "devDependencies": {
-<<<<<<< HEAD
+    "async": "^2.1.4",
     "eslint": "^2.9.0",
     "jsdoc": "^3.4.0",
-=======
-    "async": "^2.1.4",
-    "eslint": "^2.9.0",
->>>>>>> 9876e59f
     "mocha": "*",
     "tap": "^8.0.0"
   },
