/*
 * Copyright 2020 New Relic Corporation. All rights reserved.
 * SPDX-License-Identifier: Apache-2.0
 */

'use strict'

module.exports = [
  {
    type: 'conglomerate',
    moduleName: 'aws-sdk',
    onRequire: require('./lib/instrumentation')
  },
  {
    type: 'message',
    moduleName: '@aws-sdk/client-sns',
    onRequire: require('./lib/v3-sns')
  },
  {
<<<<<<< HEAD
    type: 'datastore',
    moduleName: '@aws-sdk/client-dynamodb',
    onResolved: require('./lib/v3-dynamo-ddb')
=======
    type: 'generic',
    moduleName: '@aws-sdk/smithy-client',
    onResolved: require('./lib/smithy-client')
>>>>>>> 1cfb912c
  }
]<|MERGE_RESOLUTION|>--- conflicted
+++ resolved
@@ -12,19 +12,18 @@
     onRequire: require('./lib/instrumentation')
   },
   {
+    type: 'generic',
+    moduleName: '@aws-sdk/smithy-client',
+    onResolved: require('./lib/smithy-client')
+  },
+  {
     type: 'message',
     moduleName: '@aws-sdk/client-sns',
     onRequire: require('./lib/v3-sns')
   },
   {
-<<<<<<< HEAD
     type: 'datastore',
     moduleName: '@aws-sdk/client-dynamodb',
     onResolved: require('./lib/v3-dynamo-ddb')
-=======
-    type: 'generic',
-    moduleName: '@aws-sdk/smithy-client',
-    onResolved: require('./lib/smithy-client')
->>>>>>> 1cfb912c
   }
 ]