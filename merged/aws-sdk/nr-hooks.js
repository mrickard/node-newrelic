/*
 * Copyright 2020 New Relic Corporation. All rights reserved.
 * SPDX-License-Identifier: Apache-2.0
 */

'use strict'

module.exports = [
  {
    type: 'conglomerate',
    moduleName: 'aws-sdk',
    onRequire: require('./lib/instrumentation')
  },
  {
    type: 'generic',
    moduleName: '@aws-sdk/smithy-client',
    onResolved: require('./lib/smithy-client')
  },
  {
    type: 'message',
    moduleName: '@aws-sdk/client-sns',
    onResolved: require('./lib/v3-sns')
  },
  {
<<<<<<< HEAD
    type: 'datastore',
    moduleName: '@aws-sdk/client-dynamodb',
    onResolved: require('./lib/v3-client-dynamodb')
=======
    type: 'generic',
    moduleName: '@aws-sdk/smithy-client',
    onResolved: require('./lib/smithy-client')
  },
  {
    type: 'datastore',
    moduleName: '@aws-sdk/lib-dynamodb',
    onResolved: require('./lib/v3-dynamodb-doc-client')
>>>>>>> 3ec16829
  }
]<|MERGE_RESOLUTION|>--- conflicted
+++ resolved
@@ -22,19 +22,13 @@
     onResolved: require('./lib/v3-sns')
   },
   {
-<<<<<<< HEAD
     type: 'datastore',
     moduleName: '@aws-sdk/client-dynamodb',
     onResolved: require('./lib/v3-client-dynamodb')
-=======
-    type: 'generic',
-    moduleName: '@aws-sdk/smithy-client',
-    onResolved: require('./lib/smithy-client')
   },
   {
     type: 'datastore',
     moduleName: '@aws-sdk/lib-dynamodb',
     onResolved: require('./lib/v3-dynamodb-doc-client')
->>>>>>> 3ec16829
   }
 ]