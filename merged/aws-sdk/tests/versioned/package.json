{
  "name": "aws-sdk-tests",
  "version": "0.0.0",
  "private": true,
  "tests": [
    {
      "engines": {
        "node": ">=6.0"
      },
      "dependencies": {
        "aws-sdk": ">=2.380.0"
      },
      "files": [
        "aws-sdk.tap.js",
<<<<<<< HEAD
        "http-services.tap.js",
=======
        "dynamodb.tap.js",
>>>>>>> 53690e5a
        "s3.tap.js"
      ]
    }
  ],
  "dependencies": {}
}<|MERGE_RESOLUTION|>--- conflicted
+++ resolved
@@ -12,11 +12,8 @@
       },
       "files": [
         "aws-sdk.tap.js",
-<<<<<<< HEAD
+        "dynamodb.tap.js",
         "http-services.tap.js",
-=======
-        "dynamodb.tap.js",
->>>>>>> 53690e5a
         "s3.tap.js"
       ]
     }
