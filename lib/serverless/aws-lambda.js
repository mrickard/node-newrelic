--- conflicted
+++ resolved
@@ -18,8 +18,6 @@
 const EVENT_SOURCE_ARN_KEY = 'aws.lambda.eventSource.arn'
 const EVENT_SOURCE_TYPE_KEY = 'aws.lambda.eventSource.eventType'
 const NAMES = require('../metrics/names')
-<<<<<<< HEAD
-const TRACE_CONTEXT_PARENT_HEADER = Transaction.TRACE_CONTEXT_PARENT_HEADER
 
 const EVENT_TYPE_INFO = {
   "alb": {
@@ -73,8 +71,6 @@
     "required_keys": [["Records", 0, "receiptHandle"]]
   }
 }
-=======
->>>>>>> 87a13d15
 
 // A function with no references used to stub out closures
 function cleanClosure() {}
