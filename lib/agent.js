'use strict'

const AdaptiveSampler = require('./adaptive-sampler')
const CollectorAPI = require('./collector/api')
const ServerlessCollector = require('./collector/serverless')
const DESTINATIONS = require('./config/attribute-filter').DESTINATIONS
const CustomEventAggregator = require('./custom-events/custom-event-aggregator')
const ErrorCollector = require('./errors/error-collector')
const ErrorTraceAggregator = require('./errors/error-trace-aggregator')
const ErrorEventAggregator = require('./errors/error-event-aggregator')
const EventEmitter = require('events').EventEmitter
const Harvest = require('./harvest')
const hashes = require('./util/hashes')
const logger = require('./logger')
const MetricMapper = require('./metrics/mapper')
const MetricNormalizer = require('./metrics/normalizer')
const Metrics = require('./metrics')
const NAMES = require('./metrics/names')
const QueryTracer = require('./db/tracer')
const sampler = require('./sampler')
const SpanAggregator = require('./spans/aggregator')
<<<<<<< HEAD
const TransactionTraceAggregator = require('./transaction/trace/aggregator')
=======
const TraceAggregator = require('./transaction/trace/aggregator')
const TransactionEventAggregator = require('./transaction/transaction-event-aggregator')
>>>>>>> 40b37ad0
const Tracer = require('./transaction/tracer')
const TxSegmentNormalizer = require('./metrics/normalizer/tx_segment')
const uninstrumented = require('./uninstrumented')
const util = require('util')
const harvestConfigValidator = require('./config/harvest-config-validator')

const AGENT_RUN_BEHAVIOR = require('./collector/response').AGENT_RUN_BEHAVIOR

// Map of valid states to whether or not data collection is valid
const STATES = {
  stopped: false,
  starting: true,
  connecting: true,
  connected: true,
  started: true,
  disconnected: false,
  stopping: false,
  errored: false
}

// just to make clear what's going on
const TO_MILLIS = 1e3

const MAX_ERROR_TRACES_DEFAULT = 20
const INITIAL_HARVEST_DELAY_MS = 1000

/**
 * There's a lot of stuff in this constructor, due to Agent acting as the
 * orchestrator for New Relic within instrumented applications.
 *
 * This constructor can throw if, for some reason, the configuration isn't
 * available. Don't try to recover here, because without configuration the
 * agent can't be brought up to a useful state.
 */
function Agent(config) {
  EventEmitter.call(this)

  if (!config) throw new Error('Agent must be created with a configuration!')

  // The agent base attributes which last throughout its lifetime.
  this._state = 'stopped'
  this.config = config
  this.environment = require('./environment')
  this.version = this.config.version

  if (config.serverless_mode.enabled) {
    // TODO: once all harvesting is done through aggregators,
    // change the ServerlessCollector to no longer rely on the harvest class.
    this.collector = new ServerlessCollector(this)
  } else {
    this.collector = new CollectorAPI(this)
  }

  this.mapper = new MetricMapper()
  this.metricNameNormalizer = new MetricNormalizer(this.config, 'metric name')
  this.metrics = new Metrics(this.config.apdex_t, this.mapper, this.metricNameNormalizer)
  // Open tracing.
  this.spans = new SpanAggregator()

  this.transactionNameNormalizer = new MetricNormalizer(this.config, 'transaction name')
  // Segment term based tx renaming for MGI mitigation.
  this.txSegmentNormalizer = new TxSegmentNormalizer()

  // User naming and ignoring rules.
  this.urlNormalizer = new MetricNormalizer(this.config, 'URL')
  this.userNormalizer = new MetricNormalizer(this.config, 'user')
  this.userNormalizer.loadFromConfig()

  this.transactionEventAggregator = new TransactionEventAggregator(
    {
      periodMs: config.event_harvest_config.report_period_ms,
      limit: config.event_harvest_config.harvest_limits.analytic_event_data
    },
    this.collector,
    this.metrics
  )

  this.customEventAggregator = new CustomEventAggregator(
    {
      periodMs: config.event_harvest_config.report_period_ms,
      limit: config.event_harvest_config.harvest_limits.custom_event_data
    },
    this.collector,
    this.metrics
  )

  const errorTraceAggregator = new ErrorTraceAggregator(
    {
      periodMs: config.event_harvest_config.report_period_ms,
      limit: MAX_ERROR_TRACES_DEFAULT
    },
    this.collector
  )

  const errorEventAggregator =  new ErrorEventAggregator(
    {
      periodMs: config.event_harvest_config.report_period_ms,
      limit: config.event_harvest_config.harvest_limits.error_event_data
    },
    this.collector,
    this.metrics
  )

  this.errors = new ErrorCollector(
    config,
    errorTraceAggregator,
    errorEventAggregator,
    this.metrics
  )

  // Transaction tracing.
  this.tracer = new Tracer(this)
  this.traces = new TransactionTraceAggregator(
    {
      periodMs: config.event_harvest_config.report_period_ms,
      config: this.config,
      isAsync: !config.serverless_mode.enabled,
      method: 'transaction_sample_data'
    },
    this.collector
  )
  this.transactionSampler = new AdaptiveSampler({
    agent: this,
    serverless: config.serverless_mode.enabled,
    period: config.sampling_target_period_in_seconds * 1000,
    target: config.sampling_target
  })

  // Query tracing.
  this.queries = new QueryTracer(this.config)

  // Set up all the configuration events the agent needs to listen for.
  this._listenForConfigChanges()

  // Entity tracking metrics.
  this.totalActiveSegments = 0
  this.segmentsCreatedInHarvest = 0
  this.segmentsClearedInHarvest = 0
  this.activeTransactions = 0
  this.transactionsCreatedInHarvest = 0

  // Harvest attributes.
  this.harvesterHandle = null
  this._lastHarvest = null

  // Finally, add listeners for the agent's own events.
  this.on('transactionFinished', this._transactionFinished.bind(this))
}
util.inherits(Agent, EventEmitter)

/**
 * The agent is meant to only exist once per application, but the singleton is
 * managed by index.js. An agent will be created even if the agent's disabled by
 * the configuration.
 *
 * @config {boolean} agent_enabled Whether to start up the agent.
 *
 * @param {Function} callback Continuation and error handler.
 */
Agent.prototype.start = function start(callback) {
  if (!callback) throw new TypeError('callback required!')

  const agent = this

  this.setState('starting')

  if (this.config.agent_enabled !== true) {
    logger.warn('The New Relic Node.js agent is disabled by its configuration. ' +
                'Not starting!')

    this.setState('stopped')
    return process.nextTick(callback)
  }

  sampler.start(agent)

  if (this.config.serverless_mode.enabled) {
    return this._serverlessModeStart(callback)
  }

  if (!this.config.license_key) {
    logger.error('A valid account license key cannot be found. ' +
                 'Has a license key been specified in the agent configuration ' +
                 'file or via the NEW_RELIC_LICENSE_KEY environment variable?')

    this.setState('errored')
    sampler.stop()
    return process.nextTick(function onNextTick() {
      callback(new Error('Not starting without license key!'))
    })
  }

  logger.info('Starting New Relic for Node.js connection process.')

  this.collector.connect(function onConnect(error, response) {
    if (error || response.shouldShutdownRun()) {
      agent.setState('errored')
      sampler.stop()
      callback(
        error || new Error('Failed to connect to collector'),
        response && response.payload
      )
      return
    }

    if (agent.collector.isConnected()) {
      // TODO: likely want one place of handling this...
      // once consolidate. Either 'on x updated' events or like this
      agent.errors.reconfigure(agent.config)
<<<<<<< HEAD
      agent.traces.reconfigure(agent.config)
      const enableTraces = agent.config.transaction_tracer.enabled
        && agent.config.collect_traces
=======
      agent.transactionEventAggregator.reconfigure(agent.config)
>>>>>>> 40b37ad0
      agent.customEventAggregator.reconfigure(agent.config)

      agent.setState('started')
      const config = response.payload
      if (agent.config.no_immediate_harvest) {
        agent._scheduleHarvester(agent.config.data_report_period)
        agent.errors.start()
        if (enableTraces) {
          agent.traces.start()
        }

        if (agent.config.transaction_events.enabled) {
          agent.transactionEventAggregator.start()
        }

        if (agent.config.custom_insights_events.enabled) {
          agent.customEventAggregator.start()
        }

        callback(null, config)
      } else {
        // Harvest immediately for quicker data display, but after at least 1
        // second or the collector will throw away the data.
        //
        // NOTE: this setTimeout is deliberately NOT unref'd due to it being
        // the last step in the Agent startup process
        setTimeout(function afterTimeout() {
          logger.info(`Starting initial ${INITIAL_HARVEST_DELAY_MS}ms harvest.`)

          let done = 0
          let harvestError = null

          let numAggregators = 1

          function joinCallbacks() {
            if (++done === numAggregators) {
              agent.errors.start()
              if (enableTraces) {
                agent.traces.start()
              }

              if (agent.config.transaction_events.enabled) {
                agent.transactionEventAggregator.start()
              }

              if (agent.config.custom_insights_events.enabled) {
                agent.customEventAggregator.start()
              }

              callback(harvestError, config)
            }
          }

          // TODO: plumb config through to aggregators so they can do their own checking.
          if (agent.config.custom_insights_events.enabled) {
            numAggregators++
            agent.customEventAggregator.once(
              'finished custom_event_data data send.',
              joinCallbacks
            )
            agent.customEventAggregator.send()
          }

          if (agent.config.transaction_events.enabled) {
            numAggregators++
            agent.transactionEventAggregator.once(
              'finished analytic_event_data data send.',
              joinCallbacks
            )
            agent.transactionEventAggregator.send()
          }

          const errorCollectorEnabled =
            agent.config.error_collector && agent.config.error_collector.enabled

          if (enableTraces) {
            ++numAggregators
            agent.traces.once(
              'finished transaction_sample_data data send.',
              joinCallbacks
            )
            agent.traces.send()
          }


          if (errorCollectorEnabled && agent.config.collect_errors) {
            ++numAggregators
            agent.errors.traceAggregator.once(
              'finished error_data data send.',
              joinCallbacks
            )
            agent.errors.traceAggregator.send()
          }

          if (errorCollectorEnabled && agent.config.error_collector.capture_events) {
            ++numAggregators
            agent.errors.eventAggregator.once(
              'finished error_event_data data send.',
              joinCallbacks
            )
            agent.errors.eventAggregator.send()
          }

          agent.harvest(function onHarvest(err) {
            harvestError = err
            joinCallbacks()
          })
        }, INITIAL_HARVEST_DELAY_MS)
      }
    } else {
      callback(new Error('Collector did not connect and did not error'))
    }
  })
}

/**
 *  Bypasses standard collector connection by immediately invoking the startup
 *  callback, after gathering local environment details.
 *
 * @param {Function} callback
 */
Agent.prototype._serverlessModeStart = function _serverlessModeStart(callback) {
  logger.info(
    'New Relic for Node.js starting in serverless mode -- skipping connection process.'
  )

  setImmediate(() => callback(null, this.config))
}

/**
 * Any memory claimed by the agent will be retained after stopping.
 *
 * FIXME: make it possible to dispose of the agent, as well as do a
 * "hard" restart. This requires working with shimmer to strip the
 * current instrumentation and patch to the module loader.
 */
Agent.prototype.stop = function stop(callback) {
  if (!callback) throw new TypeError('callback required!')

  const agent = this

  this.setState('stopping')

  this.errors.stop()
<<<<<<< HEAD
  this.traces.stop()
=======
  this.transactionEventAggregator.stop()
>>>>>>> 40b37ad0
  this.customEventAggregator.stop()

  this._stopHarvester()
  sampler.stop()

  if (this.collector.isConnected()) {
    this.collector.shutdown(function onShutdown(error) {
      if (error) {
        agent.setState('errored')
        logger.warn(error, 'Got error shutting down connection to New Relic:')
      } else {
        agent.setState('stopped')
        logger.info('Stopped New Relic for Node.js.')
      }

      callback(error)
    })
  } else {
    logger.trace('Collector was not connected, invoking callback.')

    process.nextTick(callback)
  }
}

/**
 * Resets queries.
 *
 * @param {boolean} forceReset
 *   Flag signalling unconditional reset, sent during LASP application.
 */
Agent.prototype._resetQueries = function resetQueries(forceReset) {
  if (!this.queries || forceReset) {
    this.queries = new QueryTracer(this.config)
  }
}

Agent.prototype._resetErrors = function resetErrors() {
  this.errors.clearAll()

  // TODO: is this still necessary?
  // Likely do more direct with new config
  this.errors.reconfigure(this.config)
}

/**
 * Resets events.
 */
Agent.prototype._resetEvents = function resetEvents() {
  this.transactionEventAggregator.clear()
}

/**
 * Resets custom events.
 *
 * @param {boolean} forceReset
 *   Flag signalling unconditional reset, sent during LASP application.
 */
Agent.prototype._resetCustomEvents = function resetCustomEvents() {
  this.customEventAggregator.clear()
}

/**
 * On agent startup, an interval timer is started that calls this method once
 * a minute, which in turn invokes the pieces of the harvest cycle. It calls
 * the various collector API methods in order, bailing out if one of them fails,
 * to ensure that the agents don't pummel the collector if it's already
 * struggling.
 */
Agent.prototype.harvest = function harvest(callback) {
  logger.trace('Peparing to harvest.')

  if (!callback) {
    throw new TypeError('callback required!')
  }

  // Generate metrics for this harvest and then check we are connected to the
  // collector.
  this._generateHarvestMetrics()

  if (!this.collector.isConnected()) {
    logger.trace('Collector not connected.')

    return setImmediate(function immediatelyError() {
      callback(new Error('Not connected to New Relic!'))
    })
  }

  // We have a connection, create a new harvest.
  this.emit('harvestStarted')
  logger.info('Harvest started.')

  this._lastHarvest = new Harvest(this)
  this._lastHarvest.prepare(Harvest.ALL_ENDPOINTS)

  // Reset all our collections. The harvest has all the data it needs at this point.
  this._resetHarvestables()

  // Send the harvest!
  const collector = this.collector
  const agent = this

  logger.trace('Sending harvest data...')
  this._lastHarvest.send(function afterHarvest(err, agentRunAction) {
    // Do we need to do anything to the agent run?
    if (agentRunAction === AGENT_RUN_BEHAVIOR.SHUTDOWN) {
      agent.emit('harvestFinished')
      logger.info('Harvest finished. Shutdown requested.')

      agent.stop(function afterStop(stopError) {
        const shutdownError = stopError || err
        callback(shutdownError)
      })
    } else if (agentRunAction === AGENT_RUN_BEHAVIOR.RESTART) {
      logger.info('Restart requested. Harvest will complete upon restart finish.')

      collector.restart(function afterRestart(restartError) {
        // TODO: What if preconnect/connect respond with shutdown here?
        if (restartError) {
          logger.warn('Failed to restart agent run after harvest')
          callback(restartError)
        } else {
          logger.trace('Restart succeeded. Finishing harvest.')
          _finish(err)
        }
      })
    } else {
      logger.trace('Data sent successfully. Finishing harvest.')
      _finish(err)
    }

    function _finish(error) {
      agent.emit('harvestFinished')
      logger.info('Harvest finished.')

      agent._scheduleHarvester(agent.config.data_report_period)
      callback(error)
    }
  })
}

/**
 * This method invokes a harvest synchronously.
 *
 * NOTE: this doesn't currently work outside of serverless mode.
 */
Agent.prototype.harvestSync = function harvestSync() {
  logger.trace('Peparing to harvest.')

  // Generate metrics for this harvest and then check we are connected to the
  // collector.
  this._generateHarvestMetrics()

  if (!this.collector.isConnected()) {
    throw new Error('Sync harvest not connected/enabled!')
  }

  // We have a connection, create a new harvest.
  this.emit('harvestStarted')
  logger.info('Harvest started.')

  this._lastHarvest = new Harvest(this)
  this._lastHarvest.prepare(Harvest.ALL_ENDPOINTS)

  // Reset all our collections. The harvest has all the data it needs at this point.
  this._resetHarvestables()

  const collector = this.collector
  const agent = this

  // Populate serverless collector from harvest steps
  const payloads = this._lastHarvest.getPayloads()
  collector.populateDataSync(payloads)

  // "Sends" data to the serverless collector collection
  this.errors.traceAggregator.send()
  this.errors.eventAggregator.send()
<<<<<<< HEAD
  this.traces.send()
=======
  this.transactionEventAggregator.send()
>>>>>>> 40b37ad0
  this.customEventAggregator.send()

  // Write serverless output
  collector.flushPayloadSync()

  agent.emit('harvestFinished')
  logger.info('Harvest finished.')
}

Agent.prototype._generateHarvestMetrics = function _generateHarvestMetrics() {
  // Note some information about the size of this harvest.
  if (logger.traceEnabled()) {
    logger.trace({
      segmentTotal: this.totalActiveSegments,
      harvestCreated: this.segmentsCreatedInHarvest,
      harvestCleared: this.segmentsClearedInHarvest,
      activeTransactions: this.activeTransactions,
      spansCollected: this.spans.length,
      spansSeen: this.spans.seen
    }, 'Entity stats on harvest')
  }
  this.recordSupportability(
    'Nodejs/Transactions/Created',
    this.transactionsCreatedInHarvest
  )

  // Send uninstrumented supportability metrics every harvest cycle
  uninstrumented.createMetrics(this.metrics)

  // Reset the counters.
  this.segmentsCreatedInHarvest = 0
  this.segmentsClearedInHarvest = 0
  this.transactionsCreatedInHarvest = 0
}

Agent.prototype._resetHarvestables = function _resetHarvestables() {
  // TODO: Make each aggregator able to compose its own payload and clean itself
  // up. Then the Harvest class can just iterate over all aggregations without
  // having to know bespoke reset information.
  this.metrics = new Metrics(
    this.config.apdex_t,
    this.mapper,
    this.metricNameNormalizer
  )

  this.queries = new QueryTracer(this.config)
  this.spans.clearEvents()
}

/**
 * Public interface for passing configuration data from the collector
 * on to the configuration, in an effort to keep them at least somewhat
 * decoupled.
 *
 * @param {object} configuration New config JSON from the collector.
 */
Agent.prototype.reconfigure = function reconfigure(configuration) {
  if (!configuration) throw new TypeError('must pass configuration')

  this.config.onConnect(configuration)
}

/**
 * Set the current state of the agent. Some states will not allow the
 * creation of Transactions.
 *
 * @param {string} newState The new state of the agent.
 */
Agent.prototype.setState = function setState(newState) {
  if (!STATES.hasOwnProperty(newState)) {
    throw new TypeError('Invalid state ' + newState)
  }

  logger.info('Agent state changed from %s to %s.', this._state, newState)
  this._state = newState
  this.emit(this._state)
}

/**
 * Return true if the agent is in a run state that can collect and
 * process data.
 */
Agent.prototype.canCollectData = function canCollectData() {
  return STATES[this._state]
}

/**
 * Server-side configuration value.
 *
 * @param {number} apdexT Apdex tolerating value, in seconds.
 */
Agent.prototype._apdexTChange = function _apdexTChange(apdexT) {
  logger.debug('Apdex tolerating value changed to %s.', apdexT)
  this.metrics.apdexT = apdexT
}

/**
 * Server-side configuration value. When run, forces a harvest cycle
 * so as to not cause the agent to go too long without reporting.
 *
 * @param {number} interval Time in seconds between harvest runs.
 */
Agent.prototype._harvesterIntervalChange = _harvesterIntervalChange

function _harvesterIntervalChange(interval, callback) {
  const agent = this

  // only change the setup if the harvester is currently running
  if (this.harvesterHandle) {
    // force a harvest now, to be safe
    this.harvest(function onHarvest(error) {
      agent._restartHarvester(interval)
      if (callback) callback(error)
    })
  } else if (callback) {
    process.nextTick(callback)
  }
}

/**
 * Restart the harvest cycle timer.
 *
 * @param {number} harvestSeconds How many seconds between harvests.
 */
Agent.prototype._restartHarvester = function _restartHarvester(harvestSeconds) {
  logger.trace('Restarting harvester.')

  this._stopHarvester()
  this._scheduleHarvester(harvestSeconds)
}

/**
 * Safely stop the harvest cycle timer.
 */
Agent.prototype._stopHarvester = function _stopHarvester() {
  logger.trace('Stopping harvester.')

  if (this.harvesterHandle) {
    clearTimeout(this.harvesterHandle)
  }
  this._lastHarvest = null
  this.harvesterHandle = null
}

/**
 * Safely start the harvest cycle timer, and ensure that the harvest
 * cycle won't keep an application from exiting if nothing else is
 * happening to keep it up.
 *
 * @param {number} harvestSeconds - How many seconds between harvests.
 */
Agent.prototype._scheduleHarvester = function _scheduleHarvester(harvestSeconds) {
  // TODO: If this has to persist for an extended time, prevent rescheduling when
  // agent is in a 'stopping' or 'stopped' state.

  const agent = this
  let harvestDelay = harvestSeconds * TO_MILLIS

  // If there was a previous harvest, we want to schedule the next one based on
  // its start time.
  const lastHarvestStart = this._lastHarvest && this._lastHarvest.startTime
  if (lastHarvestStart) {
    const timeSinceHarvest = Date.now() - this._lastHarvest.startTime
    harvestDelay = Math.max(0, harvestDelay - timeSinceHarvest)
  }

  logger.trace(
    'Scheduling harvester. ' +
    `Last harvest start: ${lastHarvestStart}. Next harvest delay: ${harvestDelay}`
  )

  this.harvesterHandle = setTimeout(function doHarvest() {
    // Agent#harvest handles scheduling the next harvest and properly reacting to
    // any errors or commands. All we need to do is note any errors it spits out.
    agent.harvest(function harvestError(error) {
      if (error) {
        logger.warn(error, 'Error on submission to New Relic.')
      }
    })
  }, harvestDelay)

  this.harvesterHandle.unref()
}

/**
 * `agent_enabled` changed. This will generally only happen because of a high
 * security mode mismatch between the agent and the collector. This only
 * expects to have to stop the agent. No provisions have been made, nor
 * testing have been done to make sure it is safe to start the agent back up.
 */
Agent.prototype._enabledChange = function _enabledChange() {
  if (this.config.agent_enabled === false) {
    logger.warn('agent_enabled has been changed to false, stopping the agent.')
    this.stop(function nop() {})
  }
}

/**
 * Report new settings to collector after a configuration has changed. This
 * always occurs after handling a response from a connect call.
 */
Agent.prototype._configChange = function _configChange() {
  this.collector.reportSettings()
}

Agent.prototype._addIntrinsicAttrsFromTransaction = _addIntrinsicAttrsFromTransaction

function _addIntrinsicAttrsFromTransaction(transaction) {
  const intrinsicAttributes = {
    webDuration: transaction.timer.getDurationInMillis() / 1000,
    timestamp: transaction.timer.start,
    name: transaction.getFullName(),
    duration: transaction.timer.getDurationInMillis() / 1000,
    totalTime: transaction.trace.getTotalTimeDurationInMillis() / 1000,
    type: 'Transaction',
    error: transaction.hasErrors()
  }

  let metric = transaction.metrics.getMetric(NAMES.QUEUETIME)
  if (metric) {
    intrinsicAttributes.queueDuration = metric.total
  }

  metric = transaction.metrics.getMetric(NAMES.EXTERNAL.ALL)
  if (metric) {
    intrinsicAttributes.externalDuration = metric.total
    intrinsicAttributes.externalCallCount = metric.callCount
  }

  metric = transaction.metrics.getMetric(NAMES.DB.ALL)
  if (metric) {
    intrinsicAttributes.databaseDuration = metric.total
    intrinsicAttributes.databaseCallCount = metric.callCount
  }

  if (this.config.distributed_tracing.enabled) {
    transaction.addDistributedTraceIntrinsics(intrinsicAttributes)
    if (transaction.parentSpanId) {
      intrinsicAttributes.parentSpanId = transaction.parentSpanId
    }

    if (transaction.parentId) {
      intrinsicAttributes.parentId = transaction.parentId
    }
  } else if (
    this.config.cross_application_tracer.enabled &&
    !transaction.invalidIncomingExternalTransaction && (
      transaction.referringTransactionGuid ||
      transaction.includesOutboundRequests()
    )
  ) {
    intrinsicAttributes['nr.guid'] = transaction.id
    intrinsicAttributes['nr.tripId'] = transaction.tripId || transaction.id
    intrinsicAttributes['nr.pathHash'] = hashes.calculatePathHash(
      this.config.applications()[0],
      transaction.getFullName(),
      transaction.referringPathHash
    )
    if (transaction.referringPathHash) {
      intrinsicAttributes['nr.referringPathHash'] = transaction.referringPathHash
    }
    if (transaction.referringTransactionGuid) {
      var refId = transaction.referringTransactionGuid
      intrinsicAttributes['nr.referringTransactionGuid'] = refId
    }
    var alternatePathHashes = transaction.alternatePathHashes()
    if (alternatePathHashes) {
      intrinsicAttributes['nr.alternatePathHashes'] = alternatePathHashes
    }
    if (transaction.baseSegment && transaction.type === 'web') {
      var apdex = (
        this.config.web_transactions_apdex[transaction.getFullName()] ||
        this.config.apdex_t
      )
      var duration = transaction.baseSegment.getDurationInMillis() / 1000
      intrinsicAttributes['nr.apdexPerfZone'] = calculateApdexZone(duration, apdex)
    }
  }

  if (transaction.syntheticsData) {
    intrinsicAttributes['nr.syntheticsResourceId'] = transaction.syntheticsData.resourceId
    intrinsicAttributes['nr.syntheticsJobId'] = transaction.syntheticsData.jobId
    intrinsicAttributes['nr.syntheticsMonitorId'] = transaction.syntheticsData.monitorId
  }

  return intrinsicAttributes
}

function calculateApdexZone(duration, apdexT) {
  if (duration <= apdexT) {
    return 'S' // satisfied
  }

  if (duration <= apdexT * 4) {
    return 'T' // tolerating
  }

  return 'F' // frustrated
}

Agent.prototype._addEventFromTransaction = function _addEventFromTransaction(tx) {
  if (!this.config.transaction_events.enabled) return

  const intrinsicAttributes = this._addIntrinsicAttrsFromTransaction(tx)
  const userAttributes = tx.trace.custom.get(DESTINATIONS.TRANS_EVENT)
  const agentAttributes = tx.trace.attributes.get(DESTINATIONS.TRANS_EVENT)

  const event = [
    intrinsicAttributes,
    userAttributes,
    agentAttributes
  ]

  this.transactionEventAggregator.add(event, tx.priority || Math.random())
}

/**
 * Put all the logic for handing finalized transactions off to the tracers and
 * metric collections in one place.
 *
 * @param {Transaction} transaction Newly-finalized transaction.
 */
Agent.prototype._transactionFinished = function _transactionFinished(transaction) {
  // Allow the API to explicitly set the ignored status.
  if (transaction.forceIgnore !== null) {
    transaction.ignore = transaction.forceIgnore
  }

  if (!transaction.ignore) {
    if (transaction.forceIgnore === false) {
      logger.debug('Explicitly not ignoring %s (%s).', transaction.name, transaction.id)
    }
    this.metrics.merge(transaction.metrics)

    this.errors.onTransactionFinished(transaction)

    this.traces.add(transaction)

    const trace = transaction.trace
    trace.intrinsics = transaction.getIntrinsicAttributes()

    this._addEventFromTransaction(transaction)
  } else if (transaction.forceIgnore === true) {
    logger.debug('Explicitly ignoring %s (%s).', transaction.name, transaction.id)
  } else {
    logger.debug('Ignoring %s (%s).', transaction.name, transaction.id)
  }

  --this.activeTransactions
  this.totalActiveSegments -= transaction.numSegments
  this.segmentsClearedInHarvest += transaction.numSegments
}

Agent.prototype.setLambdaArn = function setLambdaArn(arn) {
  if (this.collector instanceof ServerlessCollector) {
    this.collector.setLambdaArn(arn)
  }
}

/**
 * Get the current transaction (if there is one) from the tracer.
 *
 * @returns {Transaction} The current transaction.
 */
Agent.prototype.getTransaction = function getTransaction() {
  return this.tracer.getTransaction()
}

Agent.prototype.recordSupportability = function recordSupportability(name, value) {
  const metric = this.metrics.getOrCreateMetric(NAMES.SUPPORTABILITY.PREFIX + name)
  if (value != null) {
    metric.recordValue(value)
  } else {
    metric.incrementCallCount()
  }
}

Agent.prototype._listenForConfigChanges = function _listenForConfigChanges() {
  const self = this
  this.config.on('apdex_t', this._apdexTChange.bind(this))
  this.config.on('agent_enabled', this._enabledChange.bind(this))
  this.config.on('change', this._configChange.bind(this))
  this.config.on('metric_name_rules', function updateMetricNameNormalizer() {
    self.metricNameNormalizer.load.apply(self.metricNameNormalizer, arguments)
  })
  this.config.on('transaction_name_rules', function updateTransactionNameNormalizer() {
    self.transactionNameNormalizer.load.apply(self.transactionNameNormalizer, arguments)
  })
  this.config.on('url_rules', function updateUrlNormalizer() {
    self.urlNormalizer.load.apply(self.urlNormalizer, arguments)
  })
  this.config.on('transaction_segment_terms', function updateSegmentNormalizer() {
    self.txSegmentNormalizer.load.apply(self.txSegmentNormalizer, arguments)
  })
  this.config.on('sampling_target', function updateSamplingTarget(target) {
    self.transactionSampler.samplingTarget = target
  })
  this.config.on(
    'sampling_target_period_in_seconds',
    function updateSamplePeriod(period) {
      self.transactionSampler.samplingPeriod = period * 1000
    }
  )

  // TODO: Perhaps we can just do this logic after connects
  // instead of a config event subscription?
  this.config.on('event_harvest_config', function onHarvestConfigReceived(harvestConfig) {
    // TODO: remove when fully integrated
    if (!self.config.feature_flag.event_harvest_config) {
      return
    }

    const isValid = harvestConfigValidator.isValidHarvestConfig(harvestConfig)
    if (isValid) {
      logger.info(
        'Valid event_harvest_config received. Updating harvest cycles.',
        harvestConfig
      )

      // TODO: update aggregators. likely via reconfigure()

      generateEventHarvestSupportMetrics(self, harvestConfig)
    } else {
      logger.warn('Invalid event_harvest_config received.', harvestConfig)

      generateMissingEventHarvestConfigSupportMetric(self)
    }
  })
}

function generateEventHarvestSupportMetrics(agent, harvestConfig) {
  const harvestLimits = harvestConfig.harvest_limits

  const harvestNames = NAMES.EVENT_HARVEST
  const harvestLimitNames = harvestNames.HARVEST_LIMIT

  const reportPeriodMetric = agent.metrics.getOrCreateMetric(harvestNames.REPORT_PERIOD)
  reportPeriodMetric.incrementCallCount(harvestConfig.report_period_ms)

  const analyticLimitMetric = agent.metrics.getOrCreateMetric(harvestLimitNames.ANALYTIC)
  analyticLimitMetric.incrementCallCount(harvestLimits.analytic_event_data)

  const customLimitMetric = agent.metrics.getOrCreateMetric(harvestLimitNames.CUSTOM)
  customLimitMetric.incrementCallCount(harvestLimits.custom_event_data)

  const errorLimitMetric = agent.metrics.getOrCreateMetric(harvestLimitNames.ERROR)
  errorLimitMetric.incrementCallCount(harvestLimits.error_event_data)
}

function generateMissingEventHarvestConfigSupportMetric(agent) {
  const missingMetricName = 'Supportability/Agent/Collector/MissingEventHarvestConfig'

  const missingConfigMetric = agent.metrics.getOrCreateMetric(missingMetricName)
  missingConfigMetric.incrementCallCount()
}

module.exports = Agent<|MERGE_RESOLUTION|>--- conflicted
+++ resolved
@@ -19,12 +19,8 @@
 const QueryTracer = require('./db/tracer')
 const sampler = require('./sampler')
 const SpanAggregator = require('./spans/aggregator')
-<<<<<<< HEAD
 const TransactionTraceAggregator = require('./transaction/trace/aggregator')
-=======
-const TraceAggregator = require('./transaction/trace/aggregator')
 const TransactionEventAggregator = require('./transaction/transaction-event-aggregator')
->>>>>>> 40b37ad0
 const Tracer = require('./transaction/tracer')
 const TxSegmentNormalizer = require('./metrics/normalizer/tx_segment')
 const uninstrumented = require('./uninstrumented')
@@ -234,13 +230,10 @@
       // TODO: likely want one place of handling this...
       // once consolidate. Either 'on x updated' events or like this
       agent.errors.reconfigure(agent.config)
-<<<<<<< HEAD
       agent.traces.reconfigure(agent.config)
       const enableTraces = agent.config.transaction_tracer.enabled
         && agent.config.collect_traces
-=======
       agent.transactionEventAggregator.reconfigure(agent.config)
->>>>>>> 40b37ad0
       agent.customEventAggregator.reconfigure(agent.config)
 
       agent.setState('started')
@@ -385,11 +378,8 @@
   this.setState('stopping')
 
   this.errors.stop()
-<<<<<<< HEAD
   this.traces.stop()
-=======
   this.transactionEventAggregator.stop()
->>>>>>> 40b37ad0
   this.customEventAggregator.stop()
 
   this._stopHarvester()
@@ -566,11 +556,8 @@
   // "Sends" data to the serverless collector collection
   this.errors.traceAggregator.send()
   this.errors.eventAggregator.send()
-<<<<<<< HEAD
   this.traces.send()
-=======
   this.transactionEventAggregator.send()
->>>>>>> 40b37ad0
   this.customEventAggregator.send()
 
   // Write serverless output
