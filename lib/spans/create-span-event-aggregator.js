--- conflicted
+++ resolved
@@ -41,14 +41,9 @@
   const connection = new GrpcConnection(metrics)
   const SpanStreamer = require('./span-streamer')
   const spanStreamer = new SpanStreamer(
-<<<<<<< HEAD
     config.infinite_tracing.trace_observer,
     config.license_key,
     connection
-=======
-    config.infinite_tracing.trace_observer_url,
-    config.license_key
->>>>>>> c78c60b2
   )
 
   const opts = {
