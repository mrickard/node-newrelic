name: Node Agent CI

on: [push, pull_request, workflow_dispatch]

jobs:
  lint:
    runs-on: ubuntu-latest

    strategy:
      matrix:
        node-version: [lts/*]

    steps:
    - uses: actions/checkout@v3
    - name: Use Node.js ${{ matrix.node-version }}
      uses: actions/setup-node@v3
      with:
        node-version: ${{ matrix.node-version }}
    - name: Install Dependencies
      run: npm ci
    - name: Run Linting
      run: npm run lint

  unit:
    runs-on: ubuntu-latest

    strategy:
      matrix:
        node-version: [14.x, 16.x, 18.x]

    steps:
    - uses: actions/checkout@v3
    - name: Use Node.js ${{ matrix.node-version }}
      uses: actions/setup-node@v3
      with:
        node-version: ${{ matrix.node-version }}
    - name: Install Dependencies
      run: npm ci
    - name: Run Unit Tests
      run: npm run unit
    - name: Post Unit Test Coverage
      uses: codecov/codecov-action@v3
      with:
        token: ${{ secrets.CODECOV_TOKEN }}
        directory: ./coverage/unit/
        files: lcov.info
        flags: unit-tests-${{ matrix.node-version }}
    - name: Run ESM Unit Tests
      run: npm run unit:esm
    - name: Post ESM Unit Test Coverage
      uses: codecov/codecov-action@v3
      with:
        token: ${{ secrets.CODECOV_TOKEN }}
        directory: ./coverage/esm-unit/
        files: lcov.info
        flags: esm-unit-tests-${{ matrix.node-version }}
    - name: Run Async Local Context Unit Tests
      if: ${{ matrix.node-version != '14.x' }}
      run: npm run unit:async-local

  integration:
    runs-on: ubuntu-latest

    strategy:
      matrix:
        node-version: [14.x, 16.x, 18.x]

    steps:
    - uses: actions/checkout@v3
    - name: Use Node.js ${{ matrix.node-version }}
      uses: actions/setup-node@v3
      with:
        node-version: ${{ matrix.node-version }}
    - name: Install Dependencies
      run: npm ci
    - name: Run Docker Services
      run: npm run services
    - name: Run Integration Tests
      run: npm run integration
    - name: Post Integration Test Coverage
      uses: codecov/codecov-action@v3
      with:
        token: ${{ secrets.CODECOV_TOKEN }}
        directory: ./coverage/integration/
        files: lcov.info
        flags: integration-tests-${{ matrix.node-version }}
    - name: Run Async Local Context Integration Tests
      if: ${{ matrix.node-version != '14.x' }}
      run: npm run integration:async-local

  versioned:
    runs-on: ubuntu-latest

    strategy:
      matrix:
        node-version: [14.x, 16.x, 18.x]

    steps:
    - uses: actions/checkout@v3
    - name: Use Node.js ${{ matrix.node-version }}
      uses: actions/setup-node@v3
      with:
        node-version: ${{ matrix.node-version }}
    - name: Install Dependencies
      run: npm ci
    - name: Run Docker Services
      run: npm run services
    - name: Run Versioned Tests (npm v6 / Node 12/14)
      if: ${{ matrix.node-version == '14.x' }}
      run: TEST_CHILD_TIMEOUT=600000 npm run versioned:npm6
      env:
        VERSIONED_MODE: ${{ github.ref == 'refs/heads/main' && '--minor' || '--major' }}
        JOBS: 4 # 2 per CPU seems to be the sweet spot in GHA (July 2022)
    - name: Run Versioned Tests (npm v7 / Node 16+)
      if: ${{ matrix.node-version != '14.x' }}
      run: TEST_CHILD_TIMEOUT=600000 npm run versioned:npm7
      env:
        VERSIONED_MODE: ${{ github.ref == 'refs/heads/main' && '--minor' || '--major' }}
        JOBS: 4 # 2 per CPU seems to be the sweet spot in GHA (July 2022)
<<<<<<< HEAD
    - name: Post Versioned Test Coverage
      uses: codecov/codecov-action@v3
      if: github.ref != 'refs/heads/main'
=======

  unit-async-local:
    name: unit (AsyncLocalContext)

    runs-on: ubuntu-latest

    strategy:
      matrix:
        node-version: [16.x, 18.x]

    steps:
    - uses: actions/checkout@v3
    - name: Use Node.js ${{ matrix.node-version }}
      uses: actions/setup-node@v3
      with:
        node-version: ${{ matrix.node-version }}
    - name: Install Dependencies
      run: npm ci
    - name: Run Unit Tests
      run: npm run unit:async-local

  integration-async-local:
    name: integration (AsyncLocalContext)

    runs-on: ubuntu-latest

    strategy:
      matrix:
        node-version: [16.x, 18.x]

    steps:
    - uses: actions/checkout@v3
    - name: Use Node.js ${{ matrix.node-version }}
      uses: actions/setup-node@v3
      with:
        node-version: ${{ matrix.node-version }}
    - name: Install Dependencies
      run: npm ci
    - name: Run Docker Services
      run: npm run services
    - name: Run Integration Tests
      run: npm run integration:async-local

  versioned-async-local:
    name: versioned (AsyncLocalContext)

    runs-on: ubuntu-latest

    strategy:
      matrix:
        node-version: [16.x, 18.x]

    steps:
    - uses: actions/checkout@v3
    - name: Use Node.js ${{ matrix.node-version }}
      uses: actions/setup-node@v3
>>>>>>> f724278a
      with:
        token: ${{ secrets.CODECOV_TOKEN }}
        directory: ./coverage/versioned/
        files: lcov.info
        flags: versioned-tests-${{ matrix.node-version }}
    - name: Run Async Local Context Versioned Tests (Node 16+)
      if: ${{ matrix.node-version != '14.x' }}
      run: TEST_CHILD_TIMEOUT=600000 npm run versioned:async-local
      env:
        VERSIONED_MODE: ${{ github.ref == 'refs/heads/main' && '--minor' || '--major' }}
        JOBS: 4 # 2 per CPU seems to be the sweet spot in GHA (July 2022)<|MERGE_RESOLUTION|>--- conflicted
+++ resolved
@@ -117,68 +117,9 @@
       env:
         VERSIONED_MODE: ${{ github.ref == 'refs/heads/main' && '--minor' || '--major' }}
         JOBS: 4 # 2 per CPU seems to be the sweet spot in GHA (July 2022)
-<<<<<<< HEAD
     - name: Post Versioned Test Coverage
       uses: codecov/codecov-action@v3
       if: github.ref != 'refs/heads/main'
-=======
-
-  unit-async-local:
-    name: unit (AsyncLocalContext)
-
-    runs-on: ubuntu-latest
-
-    strategy:
-      matrix:
-        node-version: [16.x, 18.x]
-
-    steps:
-    - uses: actions/checkout@v3
-    - name: Use Node.js ${{ matrix.node-version }}
-      uses: actions/setup-node@v3
-      with:
-        node-version: ${{ matrix.node-version }}
-    - name: Install Dependencies
-      run: npm ci
-    - name: Run Unit Tests
-      run: npm run unit:async-local
-
-  integration-async-local:
-    name: integration (AsyncLocalContext)
-
-    runs-on: ubuntu-latest
-
-    strategy:
-      matrix:
-        node-version: [16.x, 18.x]
-
-    steps:
-    - uses: actions/checkout@v3
-    - name: Use Node.js ${{ matrix.node-version }}
-      uses: actions/setup-node@v3
-      with:
-        node-version: ${{ matrix.node-version }}
-    - name: Install Dependencies
-      run: npm ci
-    - name: Run Docker Services
-      run: npm run services
-    - name: Run Integration Tests
-      run: npm run integration:async-local
-
-  versioned-async-local:
-    name: versioned (AsyncLocalContext)
-
-    runs-on: ubuntu-latest
-
-    strategy:
-      matrix:
-        node-version: [16.x, 18.x]
-
-    steps:
-    - uses: actions/checkout@v3
-    - name: Use Node.js ${{ matrix.node-version }}
-      uses: actions/setup-node@v3
->>>>>>> f724278a
       with:
         token: ${{ secrets.CODECOV_TOKEN }}
         directory: ./coverage/versioned/
