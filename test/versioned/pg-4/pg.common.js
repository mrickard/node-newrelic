'use strict'

var a = require('async')
var tap = require('tap')
var params = require('../../lib/params')
var helper = require('../../lib/agent_helper')
var findSegment = require('../../lib/metrics_helper').findSegment
var test = tap.test
var urltils = require('../../../lib/util/urltils')


module.exports = function runTests(name, clientFactory) {
  // constants for table creation and db connection
  var TABLE = 'testTable'
  var PK = 'pk_column'
  var COL = 'test_column'
  var CON_STRING = 'postgres://' + params.postgres_user + ':' + params.postgres_pass + '@'
        + params.postgres_host + ':' + params.postgres_port + '/' + params.postgres_db


  /**
   * Deletion of testing table if already exists,
   * then recreation of a testing table
   *
   *
   * @param Callback function to set off running the tests
   */
  function postgresSetup(runTest) {
    var pg = clientFactory()
    var setupClient = new pg.Client(CON_STRING)

    setupClient.connect(function(error) {
      if (error) {
        throw error
      }
      var tableDrop = 'DROP TABLE IF EXISTS ' + TABLE
      var tableCreate =
        'CREATE TABLE ' + TABLE + ' (' +
          PK + ' integer PRIMARY KEY, ' +
          COL + ' text' +
        ');'

      a.eachSeries([
        'set client_min_messages=\'warning\';', // supress PG notices
        tableDrop,
        tableCreate
      ], function(query, cb) {
        setupClient.query(query, cb)
      }, function(err) {
        if (err) {
          throw err
        }
        setupClient.end()
        runTest()
      })
    })
   }

  function verify(t, segment, selectTable) {
    verifyMetrics(t, segment, selectTable)
    verifyTrace(t, segment, selectTable)
    verifyInstanceParameters(t, segment)
  }

  function verifyMetrics(t, segment, selectTable) {
    var transaction = segment.transaction
    var agent = transaction.agent
    selectTable = selectTable || TABLE
    t.equal(
      Object.keys(transaction.metrics.scoped).length, 0,
      'should not have any scoped metrics'
    )

    var unscoped = transaction.metrics.unscoped

    var expected = {
      'Datastore/all': 2,
      'Datastore/allOther': 2,
      'Datastore/Postgres/all': 2,
      'Datastore/Postgres/allOther': 2,
      'Datastore/operation/Postgres/insert': 1,
      'Datastore/operation/Postgres/select': 1,
    }

    expected['Datastore/statement/Postgres/' + TABLE + '/insert'] = 1
    expected['Datastore/statement/Postgres/' + selectTable + '/select'] = 1

    var metricHostName = getMetricHostName(agent)
    var hostId = metricHostName + '/' + params.postgres_port
    expected['Datastore/instance/Postgres/' + hostId] = 2

    var expectedNames = Object.keys(expected)
    var unscopedNames = Object.keys(unscoped)

    expectedNames.forEach(function(name) {
      t.ok(unscoped[name], 'should have unscoped metric ' + name)
      if (unscoped[name]) {
        t.equals(
          unscoped[name].callCount, expected[name],
          'metric ' + name + ' should have correct callCount'
        )
      }
    })

    t.equals(
      unscopedNames.length, expectedNames.length,
      'should have correct number of unscoped metrics'
    )
  }

  function verifyTrace(t, segment, selectTable) {
    var transaction = segment.transaction
    selectTable = selectTable || TABLE
    var trace = transaction.trace

    t.ok(trace, 'trace should exist')
    t.ok(trace.root, 'root element should exist')

    var setSegment = findSegment(
      trace.root,
      'Datastore/statement/Postgres/' + TABLE + '/insert'
    )

    var getSegment = findSegment(
      trace.root,
      'Datastore/statement/Postgres/' + selectTable + '/select'
    )

    t.ok(setSegment, 'trace segment for insert should exist')
    t.ok(getSegment, 'trace segment for select should exist')

    if (!getSegment) return

    t.equals(getSegment.name, 'Datastore/statement/Postgres/' + selectTable + '/select',
             'should register the query call')
    t.equals(segment.children.length, 0,
             'get should leave us here at the end')

    t.ok(getSegment.timer.hrDuration, 'trace segment should have ended')
  }

  function verifyInstanceParameters(t, segment) {
    var transaction = segment.transaction
    var agent = transaction.agent
    var trace = transaction.trace

    var setSegment = findSegment(
      trace.root,
      'Datastore/statement/Postgres/' + TABLE + '/insert'
    )

    var metricHostName = getMetricHostName(agent)
    t.equals(setSegment.parameters.host, metricHostName,
      'should add the host parameter')
    t.equals(setSegment.parameters.port_path_or_id, String(params.postgres_port),
      'should add the port parameter')
    t.equals(
      setSegment.parameters.database_name,
      params.postgres_db,
      'should add the database name parameter'
    )
  }

  function verifySlowQueries(t, agent) {
    var metricHostName = getMetricHostName(agent)

    var slowQuerySamples = agent.queries.samples
    t.equals(Object.keys(agent.queries.samples).length, 1, 'should have one slow query')
    for (var key in slowQuerySamples) {
      var queryParams = slowQuerySamples[key].getParams()

      t.equal(
        queryParams.host,
        metricHostName,
        'instance data should show up in slow query params'
      )

      t.equal(
        queryParams.port_path_or_id,
        String(params.postgres_port),
        'instance data should show up in slow query params'
      )

      t.equal(
        queryParams.database_name,
        params.postgres_db,
        'database name should show up in slow query params'
      )

      t.ok(queryParams.backtrace, 'params should contain a backtrace')
    }
  }

  function getMetricHostName(agent) {
    return urltils.isLocalhost(params.postgres_host)
      ? agent.config.getHostnameSafe()
      : params.postgres_host
  }

  test('Postgres instrumentation: ' + name, function (t) {
    t.autoend()

    var agent
    var pg

    t.beforeEach(function(done) {
      try {
        // the pg module has `native` lazy getter that is removed after first
        // call, so in order to re-instrument, we need to remove the pg module
        // from the cache
        var name = require.resolve('pg')
        delete require.cache[name]

        agent = helper.instrumentMockedAgent()
        pg = clientFactory()

        postgresSetup(done)
      } catch(e) {
        done(e)
      }
    })

    t.afterEach(function(done) {
      helper.unloadAgent(agent)

      // close all clients in pool
      pg.end()

      done()
    })

    t.test('simple query with prepared statement', function (t) {
      var client = new pg.Client(CON_STRING)
      t.tearDown(function() {
        client.end()
      })

      t.notOk(agent.getTransaction(), 'no transaction should be in play')
      helper.runInTransaction(agent, function transactionInScope(tx) {
        var transaction = agent.getTransaction()
        t.ok(transaction, 'transaction should be visible')
        t.equal(tx, transaction, 'We got the same transaction')

        var colVal = 'Hello'
        var pkVal = 111
        var insQuery = 'INSERT INTO ' + TABLE + ' (' + PK + ',' +  COL
        insQuery += ') VALUES($1, $2);'

        client.connect(function(error) {
          if (t.ifError(error)) {
            return t.end()
          }

          client.query(insQuery, [pkVal, colVal], function(error, ok) {
            if (t.ifError(error)) {
              return t.end()
            }

            t.ok(agent.getTransaction(), 'transaction should still be visible')
            t.ok(ok, 'everything should be peachy after setting')

            var selQuery = 'SELECT * FROM ' + TABLE + ' WHERE '
            selQuery += PK + '=' + pkVal + ';'

            client.query(selQuery, function(error, value) {
              if (t.ifError(error)) {
                return t.end()
              }

              t.ok(agent.getTransaction(), 'transaction should still still be visible')
              t.equals(value.rows[0][COL], colVal, 'Postgres client should still work')

              transaction.end(function() {
                verify(t, agent.tracer.getSegment())
                t.end()
              })
            })
          })
        })
      })
    })

    t.test("simple query using query.on() events", function (t) {
      t.plan(35)
      var client = new pg.Client(CON_STRING)

      t.tearDown(function() {
        client.end()
      })

      t.notOk(agent.getTransaction(), 'no transaction should be in play')
      helper.runInTransaction(agent, function transactionInScope(tx) {
        var transaction = agent.getTransaction()
        t.ok(transaction, 'transaction should be visible')
        t.equal(tx, transaction, 'We got the same transaction')

        var colVal = 'Goodbye'
        var pkVal = 333
        var insQuery = 'INSERT INTO ' + TABLE + ' (' + PK + ',' +  COL
        insQuery += ') VALUES($1, $2);'

        client.connect(function (error) {
          if (error) {
            t.fail(error)
            return t.end()
          }

          var query = client.query(insQuery, [pkVal, colVal])

          query.on('error', function(err) {
            t.error(err, 'error while querying')
            t.end()
          })

          query.on('end', function() {
            t.ok(agent.getTransaction(), 'transaction should still be visible')

            var selQuery = 'SELECT * FROM ' + TABLE + ' WHERE '
            selQuery += PK + '=' + pkVal + ';'

            var query = client.query(selQuery)

            query.on('error', function(err) {
              t.error(err, 'error while querying')
              t.end()
            })

            query.on('end', function() {
              t.ok(agent.getTransaction(), 'transaction should still still be visible')

              transaction.end(function() {
                verify(t, agent.tracer.getSegment())
              })
            })
          })
        })
      })
    })

    t.test("simple query using query.addListener() events", function (t) {
      t.plan(35)
      var client = new pg.Client(CON_STRING)

      t.tearDown(function() {
        client.end()
      })

      t.notOk(agent.getTransaction(), 'no transaction should be in play')
      helper.runInTransaction(agent, function transactionInScope(tx) {
        var transaction = agent.getTransaction()
        t.ok(transaction, 'transaction should be visible')
        t.equal(tx, transaction, 'We got the same transaction')

        var colVal = 'Sianara'
        var pkVal = 444
        var insQuery = 'INSERT INTO ' + TABLE + ' (' + PK + ',' +  COL
        insQuery += ') VALUES($1, $2);'

        client.connect(function (error) {
          if (error) {
            t.fail(error)
            return t.end()
          }

          var query = client.query(insQuery, [pkVal, colVal])

          query.addListener('error', function(err) {
            t.error(err, 'error while querying')
          })

          query.addListener('end', function() {
            t.ok(agent.getTransaction(), 'transaction should still be visible')

            var selQuery = 'SELECT * FROM ' + TABLE + ' WHERE '
            selQuery += PK + '=' + pkVal + ';'

            var query = client.query(selQuery)

            query.addListener('error', function(err) {
              t.error(err, 'error while querying')
              t.end()
            })

            query.addListener('end', function() {
              t.ok(agent.getTransaction(), 'transaction should still still be visible')

              transaction.end(function() {
                verify(t, agent.tracer.getSegment())
              })
            })
          })
        })
      })
    })

    t.test('client pooling query', function (t) {
      t.plan(37)
      t.notOk(agent.getTransaction(), 'no transaction should be in play')
      helper.runInTransaction(agent, function transactionInScope(tx) {
        var transaction = agent.getTransaction()
        t.ok(transaction, 'transaction should be visible')
        t.equal(tx, transaction, 'We got the same transaction')

        var colVal = 'World!'
        var pkVal = 222
        var insQuery = 'INSERT INTO ' + TABLE + ' (' + PK + ',' +  COL
        insQuery += ') VALUES(' + pkVal + ",'" + colVal + "');"

        pg.connect(CON_STRING, function(error, clientPool, done) {
          if (error) {
            t.fail(error)
            return t.end()
          }

          clientPool.query(insQuery, function (error, ok) {
            if (error) {
              t.fail(error)
              return t.end()
            }

            t.ok(agent.getTransaction(), 'transaction should still be visible')
            t.ok(ok, 'everything should be peachy after setting')

            var selQuery = 'SELECT * FROM ' + TABLE + ' WHERE '
            selQuery += PK + '=' + pkVal + ';'

            clientPool.query(selQuery, function (error, value) {
              if (error) {
                t.fail(error)
                return t.end()
              }

              t.ok(agent.getTransaction(), 'transaction should still still be visible')
              t.equals(value.rows[0][COL], colVal, 'Postgres client should still work')

              transaction.end(function() {
                done()
                verify(t, agent.tracer.getSegment())
              })
            })
          })
        })
      })
    })

    // https://github.com/newrelic/node-newrelic/pull/223
    t.test("query using an config object with `text` getter instead of property",
        function (t) {
      t.plan(1)
      var client = new pg.Client(CON_STRING)

      t.tearDown(function() {
        client.end()
      })

      helper.runInTransaction(agent, function transactionInScope(tx) {
        var transaction = agent.getTransaction()

        var colVal = 'Sianara'
        var pkVal = 444

        function CustomConfigClass() {
          this._text = 'INSERT INTO ' + TABLE + ' (' + PK + ',' +  COL
          this._text += ') VALUES($1, $2);'
        }

        // "text" is defined as a getter on the prototype, so it will not be
        // a property owned by the instance
        Object.defineProperty(CustomConfigClass.prototype, 'text', {
          get: function() {
            return this._text
          }
        })

        // create a config instance
        var config = new CustomConfigClass()

        client.connect(function (error) {
          if (error) {
            t.fail(error)
            return t.end()
          }

          var query = client.query(config, [pkVal, colVal], function (error, value) {
            if (error) {
              t.fail(error)
              return t.end()
            }

            var segment = findSegment(transaction.trace.root,
              'Datastore/statement/Postgres/' + TABLE + '/insert')
            t.ok(segment, 'expected segment exists')
          })
        })
      })
    })

    t.test("should add datastore instance parameters to slow query traces", function (t) {
      t.plan(5)
      // enable slow queries
      agent.config.transaction_tracer.record_sql = 'raw'
      agent.config.slow_sql.enabled = true

      var client = new pg.Client(CON_STRING)

      t.tearDown(function() {
        client.end()
      })

      helper.runInTransaction(agent, function transactionInScope(tx) {
        var transaction = agent.getTransaction()
        client.connect(function (error) {
          if (error) {
            t.fail(error)
            return t.end()
          }

          client.query('SELECT * FROM pg_sleep(1);', function (error, value) {
            if (error) {
              t.fail(error)
              return t.end()
            }

            transaction.end(function () {
              verifySlowQueries(t, agent)
            })
          })
        })
      })
    })

    t.test("should not add datastore instance parameters to slow query traces when" +
        " disabled", function (t) {
      t.plan(3)

      // enable slow queries
      agent.config.transaction_tracer.record_sql = 'raw'
      agent.config.slow_sql.enabled = true

      // disable datastore instance
      agent.config.datastore_tracer.instance_reporting.enabled = false
      agent.config.datastore_tracer.database_name_reporting.enabled = false

      var client = new pg.Client(CON_STRING)

      t.tearDown(function() {
        client.end()
      })

      helper.runInTransaction(agent, function transactionInScope(tx) {
        var transaction = agent.getTransaction()
        client.connect(function (error) {
          if (error) {
            t.fail(error)
            return t.end()
          }

          client.query('SELECT * FROM pg_sleep(1);', function (error, value) {
            if (error) {
              t.fail(error)
              return t.end()
            }

            transaction.end(function () {
              var slowQuerySamples = agent.queries.samples
              var key = Object.keys(agent.queries.samples)[0]
              var queryParams = slowQuerySamples[key].getParams()

              t.equal(
                queryParams.host,
                undefined,
                'should not have host parameter'
              )

              t.equal(
                queryParams.port_path_or_id,
                undefined,
                'should not have port parameter'
              )

              t.equal(
                queryParams.database_name,
                undefined,
                'should not have database name parameter'
              )
            })
          })
        })
      })
    })

    t.test('query.on should still be chainable', function (t) {
      t.plan(1)
      var client = new pg.Client(CON_STRING)

      t.tearDown(function() {
        client.end()
      })

      client.connect(function (error) {
        if (error) {
          t.fail(error)
          return t.end()
        }

        var query = client.query('SELECT table_name FROM information_schema.tables')

        query.on('error', function(err) {
          t.error(err, 'error while querying')
          t.end()
        }).on('end', function ended() {
          t.pass('successfully completed')
        })
      })
    })

    t.test('query.on should not create segments for row events', function (t) {
      t.plan(1)

      helper.runInTransaction(agent, function transactionInScope(tx) {
        var client = new pg.Client(CON_STRING)

        t.tearDown(function() {
          client.end()
        })

        client.connect(function (error) {
          if (error) {
            t.fail(error)
            return t.end()
          }

          var query = client.query('SELECT table_name FROM information_schema.tables')

          query.on('error', function(err) {
            t.error(err, 'error while querying')
            t.end()
          })
<<<<<<< HEAD
        })
      })

      t.test('query.on should create one segment for row events', function (t) {
        helper.runInTransaction(agent, function transactionInScope(tx) {
          var client = new pg.Client(CON_STRING)
=======
>>>>>>> dc20aea6

          query.on('row', function onRow(row) {})

          query.on('end', function ended() {
            var segment = findSegment(tx.trace.root,
              'Datastore/statement/Postgres/information_schema.tables/select')

<<<<<<< HEAD
              t.equal(segment.children.length, 2)
              client.end()
              t.end()
            })
=======
            t.equal(segment.children.length, 1)
>>>>>>> dc20aea6
          })
        })
      })
    })
  })
}<|MERGE_RESOLUTION|>--- conflicted
+++ resolved
@@ -636,15 +636,12 @@
             t.error(err, 'error while querying')
             t.end()
           })
-<<<<<<< HEAD
         })
       })
 
       t.test('query.on should create one segment for row events', function (t) {
         helper.runInTransaction(agent, function transactionInScope(tx) {
           var client = new pg.Client(CON_STRING)
-=======
->>>>>>> dc20aea6
 
           query.on('row', function onRow(row) {})
 
@@ -652,14 +649,9 @@
             var segment = findSegment(tx.trace.root,
               'Datastore/statement/Postgres/information_schema.tables/select')
 
-<<<<<<< HEAD
-              t.equal(segment.children.length, 2)
-              client.end()
-              t.end()
-            })
-=======
-            t.equal(segment.children.length, 1)
->>>>>>> dc20aea6
+            t.equal(segment.children.length, 2)
+            client.end()
+            t.end()
           })
         })
       })
