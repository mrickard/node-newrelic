'use strict'

var tap = require('tap')
var nock = require('nock')
var configurator = require('../../../lib/config')
var Agent = require('../../../lib/agent')
var Transaction = require('../../../lib/transaction')
var mockAWSInfo = require('../../lib/nock/aws').mockAWSInfo


nock.disableNetConnect()

tap.test('harvesting with a mocked collector that returns 413 on connect', function(t) {
  var RUN_ID = 1337
  var url = 'https://collector.newrelic.com'
  var agent = new Agent(configurator.initialize())
  var transaction = new Transaction(agent)


  function path(method, runID, protocolVersion) {
    protocolVersion = protocolVersion || 16
    var fragment = '/agent_listener/invoke_raw_method?' +
<<<<<<< HEAD
      'marshal_format=json&protocol_version=17&' +
      'license_key=license%20key%20here&method=' + method
=======
      `marshal_format=json&protocol_version=${protocolVersion}&` +
      `license_key=license%20key%20here&method=${method}`
>>>>>>> 38f4d384

    if (runID) fragment += '&run_id=' + runID

    return fragment
  }

  // manually harvesting
  agent.config.no_immediate_harvest = true

  // turn off native metrics to avoid unwanted gc metrics
  agent.config.feature_flag.native_metrics = false

  var redirect = nock(url).post(path('preconnect'))
                   .reply(200, {return_value: 'collector.newrelic.com'})
  var handshake = nock(url).post(path('connect'))
                    .reply(200, {return_value: {agent_run_id: RUN_ID}})
  var settings = nock(url).post(path('agent_settings', RUN_ID))
                   .reply(200, {return_value: []})

  var sendMetrics = nock(url).post(path('metric_data', RUN_ID)).reply(413)
  var sendEvents = nock(url).post(path('analytic_event_data', RUN_ID)).reply(413)
  var sendErrors = nock(url).post(path('error_data', RUN_ID)).reply(413)
  var sendErrorEvents = nock(url).post(path('error_event_data', RUN_ID)).reply(413)
  var sendTrace = nock(url).post(path('transaction_sample_data', RUN_ID)).reply(413)


  var sendShutdown = nock(url).post(path('shutdown', RUN_ID)).reply(200)

  // setup nock for AWS
  mockAWSInfo()

  agent.start(function(error, config) {
    t.notOk(error, 'got no error on connection')
    t.deepEqual(config, {agent_run_id: RUN_ID}, 'got configuration')
    t.ok(redirect.isDone(), 'requested redirect')
    t.ok(handshake.isDone(), 'got handshake')

    // need sample data to give the harvest cycle something to send
    agent.errors.add(transaction, new Error('test error'))

    transaction.end(function() {
      agent.traces.trace = transaction.trace

      agent.harvest(function(error) {
        t.notOk(error, 'no error received on 413')
        t.ok(sendMetrics.isDone(), 'initial sent metrics...')
        t.ok(sendEvents.isDone(), '...and then sent events...')
        t.ok(sendErrors.isDone(), '...and then sent error data...')
        t.ok(sendTrace.isDone(), '...and then sent trace, even though all returned 413')
        t.ok(sendErrorEvents.isDone(), '...and then sent error events')

        agent.stop(function() {
          t.ok(settings.isDone(), 'got agent_settings message')
          t.ok(sendShutdown.isDone(), 'got shutdown message')
          t.end()
        })
      })
    })
  })
})

tap.test('discarding metrics and errors after a 413', function(t) {
  t.plan(3)

  var RUN_ID = 1338
  var url = 'https://collector.newrelic.com'
  var agent = new Agent(configurator.initialize())
  var transaction = new Transaction(agent)


  function path(method, runID, protocolVersion) {
    protocolVersion = protocolVersion || 16
    var fragment = '/agent_listener/invoke_raw_method?' +
<<<<<<< HEAD
      'marshal_format=json&protocol_version=17&' +
      'license_key=license%20key%20here&method=' + method
=======
      `marshal_format=json&protocol_version=${protocolVersion}&` +
      `license_key=license%20key%20here&method=${method}`
>>>>>>> 38f4d384

    if (runID) fragment += '&run_id=' + runID

    return fragment
  }

  // manually harvesting
  agent.config.no_immediate_harvest = true

  // turn off native metrics to avoid unwanted gc metrics
  agent.config.feature_flag.native_metrics = false

  nock(url).post(path('preconnect'))
           .reply(200, {return_value: 'collector.newrelic.com'})

  nock(url).post(path('connect'))
           .reply(200, {return_value: {agent_run_id: RUN_ID}})
  nock(url).post(path('agent_settings', RUN_ID))
           .reply(200, {return_value: []})

  nock(url).post(path('metric_data', RUN_ID)).reply(413)
  nock(url).post(path('error_data', RUN_ID)).reply(413)
  nock(url).post(path('transaction_sample_data', RUN_ID)).reply(413)

  nock(url).post(path('shutdown', RUN_ID)).reply(200)

  agent.start(function() {
    // need sample data to give the harvest cycle something to send
    agent.errors.add(transaction, new Error('test error'))
    agent.traces.trace = transaction.trace

    agent.harvest(function(error) {
      t.notOk(error, 'should not have gotten back error for 413')
      t.equal(agent.errors.errors.length, 0, 'errors were discarded')
      t.deepEqual(agent.metrics.toJSON(), [], 'metrics were discarded')

      agent.stop(function() {})
    })
  })
})<|MERGE_RESOLUTION|>--- conflicted
+++ resolved
@@ -20,13 +20,8 @@
   function path(method, runID, protocolVersion) {
     protocolVersion = protocolVersion || 16
     var fragment = '/agent_listener/invoke_raw_method?' +
-<<<<<<< HEAD
-      'marshal_format=json&protocol_version=17&' +
-      'license_key=license%20key%20here&method=' + method
-=======
       `marshal_format=json&protocol_version=${protocolVersion}&` +
       `license_key=license%20key%20here&method=${method}`
->>>>>>> 38f4d384
 
     if (runID) fragment += '&run_id=' + runID
 
@@ -100,13 +95,8 @@
   function path(method, runID, protocolVersion) {
     protocolVersion = protocolVersion || 16
     var fragment = '/agent_listener/invoke_raw_method?' +
-<<<<<<< HEAD
-      'marshal_format=json&protocol_version=17&' +
-      'license_key=license%20key%20here&method=' + method
-=======
       `marshal_format=json&protocol_version=${protocolVersion}&` +
       `license_key=license%20key%20here&method=${method}`
->>>>>>> 38f4d384
 
     if (runID) fragment += '&run_id=' + runID
 
