'use strict'

const tap = require('tap')
const DatastoreShim = require('../../../lib/shim/datastore-shim')
const expect = require('chai').expect
const helper = require('../../lib/agent_helper')
const https = require('https')
const SpanEvent = require('../../../lib/spans/span-event')

tap.test('#constructor() should construct an empty span event', (t) => {
  const attrs = {}
  const span = new SpanEvent(attrs)

  t.ok(span)
  t.ok(span instanceof SpanEvent)
  t.equal(span.attributes, attrs)

  t.ok(span.intrinsics)
  t.equal(span.intrinsics.type, 'Span')
  t.equal(span.intrinsics.category, SpanEvent.CATEGORIES.GENERIC)

  const emptyProps = [
    'traceId',
    'guid',
    'parentId',
    'transactionId',
    'sampled',
    'priority',
    'name',
    'timestamp',
    'duration'
  ]
  emptyProps.forEach((prop) => {
    t.equal(span.intrinsics[prop], null)
  })

  t.end()
})

tap.test('fromSegment()', (t) => {
  t.autoend()

  let agent = null

  t.beforeEach((done) => {
    agent = helper.instrumentMockedAgent({
      distributed_tracing: {
        enabled: true
      }
    })
    done()
  })

  t.afterEach((done) => {
    helper.unloadAgent(agent)
    done()
  })

  t.test('should create a generic span with a random segment', (t) => {
    helper.runInTransaction(agent, (transaction) => {
      transaction.sampled = true
      transaction.priority = 42

      setTimeout(() => {
        const segment = agent.tracer.getTransaction().trace.root.children[0]
<<<<<<< HEAD

        const spanContext = segment.getSpanContext()
        spanContext.addCustomAttribute('Span Lee', 'no prize')
=======
        segment.addCustomSpanAttribute('Span Lee', 'no prize')
        segment.addSpanAttribute('SpiderSpan', 'web')
>>>>>>> 52439905

        const span = SpanEvent.fromSegment(segment, 'parent')

        // Should have all the normal properties.
        t.ok(span)
        t.ok(span instanceof SpanEvent)

        t.ok(span.intrinsics)
        t.equal(span.intrinsics.type, 'Span')
        t.equal(span.intrinsics.category, SpanEvent.CATEGORIES.GENERIC)

        t.equal(span.intrinsics.traceId, transaction.traceId)
        t.equal(span.intrinsics.guid, segment.id)
        t.equal(span.intrinsics.parentId, 'parent')
        t.equal(span.intrinsics.transactionId, transaction.id)
        t.equal(span.intrinsics.sampled, true)
        t.equal(span.intrinsics.priority, 42)
        t.equal(span.intrinsics.name, 'timers.setTimeout')
        t.equal(span.intrinsics.timestamp, segment.timer.start)

        expect(span.intrinsics).to.have.property('duration').within(0.03, 0.3)

        // Generic should not have 'span.kind' or 'component'
        t.equal(span.intrinsics['span.kind'], null)
        t.equal(span.intrinsics.component, null)

        t.ok(span.customAttributes)
        const customAttributes = span.customAttributes

        t.ok(customAttributes['Span Lee'])

        t.ok(span.attributes)
        const attributes = span.attributes
        
        const hasOwnAttribute = Object.hasOwnProperty.bind(attributes)

        t.ok(hasOwnAttribute('SpiderSpan'), 'Should have attribute added through segment')

        // Should have no http properties.
        t.notOk(hasOwnAttribute('externalLibrary'))
        t.notOk(hasOwnAttribute('externalUri'))
        t.notOk(hasOwnAttribute('externalProcedure'))

        // Should have no datastore properties.
        t.notOk(hasOwnAttribute('db.statement'))
        t.notOk(hasOwnAttribute('db.instance'))
        t.notOk(hasOwnAttribute('peer.hostname'))
        t.notOk(hasOwnAttribute('peer.address'))

        t.end()
      }, 50)
    })
  })

  t.test('should create an http span with a external segment', (t) => {
    helper.runInTransaction(agent, (transaction) => {
      transaction.sampled = true
      transaction.priority = 42

      https.get('https://example.com?foo=bar', (res) => {
        res.resume()
        res.on('end', () => {
          const segment = agent.tracer.getTransaction().trace.root.children[0]
          const span = SpanEvent.fromSegment(segment, 'parent')

          // Should have all the normal properties.
          t.ok(span)
          t.ok(span instanceof SpanEvent)
          t.ok(span instanceof SpanEvent.HttpSpanEvent)

          t.ok(span.intrinsics)
          t.equal(span.intrinsics.type, 'Span')
          t.equal(span.intrinsics.category, SpanEvent.CATEGORIES.HTTP)

          t.equal(span.intrinsics.traceId, transaction.traceId)
          t.equal(span.intrinsics.guid, segment.id)
          t.equal(span.intrinsics.parentId, 'parent')
          t.equal(span.intrinsics.transactionId, transaction.id)
          t.equal(span.intrinsics.sampled, true)
          t.equal(span.intrinsics.priority, 42)

          t.equal(span.intrinsics.name, 'External/example.com:443/')
          t.equal(span.intrinsics.timestamp, segment.timer.start)

          expect(span.intrinsics).to.have.property('duration').within(0.01, 2)

          // Should have type-specific intrinsics
          t.equal(span.intrinsics.component, 'http')
          t.equal(span.intrinsics['span.kind'], 'client')

          t.ok(span.attributes)
          const attributes = span.attributes

          // Should have (most) http properties.
          t.equal(attributes['http.url'], 'https://example.com:443/')
          t.ok(attributes['http.method'])
          t.equal(attributes['http.statusCode'], 200)
          t.equal(attributes['http.statusText'], 'OK')

          // Should have no datastore properties.
          const hasOwnAttribute = Object.hasOwnProperty.bind(attributes)
          t.notOk(hasOwnAttribute('db.statement'))
          t.notOk(hasOwnAttribute('db.instance'))
          t.notOk(hasOwnAttribute('peer.hostname'))
          t.notOk(hasOwnAttribute('peer.address'))

          t.end()
        })
      })
    })
  })

  t.test('should create an datastore span with an datastore segment', (t) => {
    agent.config.transaction_tracer.record_sql = 'raw'

    const shim = new DatastoreShim(agent, 'test-data-store', '', 'TestStore')

    const dsConn = {myDbOp: (query, cb) => setTimeout(cb, 50)}
    let longQuery = ''
    while (Buffer.byteLength(longQuery, 'utf8') < 2001) {
      longQuery += 'a'
    }
    shim.recordQuery(dsConn, 'myDbOp', {
      callback: shim.LAST,
      query: shim.FIRST,
      parameters: {
        host: 'my-db-host',
        port_path_or_id: '/path/to/db.sock',
        database_name: 'my-database',
        collection: 'my-collection'
      }
    })

    shim.setParser((query) => {
      return {
        collection: 'test',
        operation: 'test',
        query
      }
    })

    helper.runInTransaction(agent, (transaction) => {
      transaction.sampled = true
      transaction.priority = 42

      dsConn.myDbOp(longQuery, () => {
        transaction.end()
        const segment = transaction.trace.root.children[0]
        const span = SpanEvent.fromSegment(segment, 'parent')

        // Should have all the normal properties.
        t.ok(span)
        t.ok(span instanceof SpanEvent)
        t.ok(span instanceof SpanEvent.DatastoreSpanEvent)

        t.ok(span.intrinsics)
        t.equal(span.intrinsics.type, 'Span')
        t.equal(span.intrinsics.category, SpanEvent.CATEGORIES.DATASTORE)

        t.equal(span.intrinsics.traceId, transaction.traceId)
        t.equal(span.intrinsics.guid, segment.id)
        t.equal(span.intrinsics.parentId, 'parent')
        t.equal(span.intrinsics.transactionId, transaction.id)
        t.equal(span.intrinsics.sampled, true)
        t.equal(span.intrinsics.priority, 42)

        t.equal(span.intrinsics.name, 'Datastore/statement/TestStore/test/test')
        t.equal(span.intrinsics.timestamp, segment.timer.start)

        expect(span.intrinsics).to.have.property('duration').within(0.03, 0.7)

        // Should have (most) type-specific intrinsics
        t.equal(span.intrinsics.component, 'TestStore')
        t.equal(span.intrinsics['span.kind'], 'client')

        t.ok(span.attributes)
        const attributes = span.attributes

        // Should have not http properties.
        const hasOwnAttribute = Object.hasOwnProperty.bind(attributes)
        t.notOk(hasOwnAttribute('http.url'))
        t.notOk(hasOwnAttribute('http.method'))

        // Should have (most) datastore properties.
        t.ok(attributes['db.instance'])
        t.equal(attributes['db.collection'], 'my-collection')
        t.equal(attributes['peer.hostname'], 'my-db-host')
        t.equal(attributes['peer.address'], 'my-db-host:/path/to/db.sock')

        const statement = attributes['db.statement']
        t.ok(statement)

        // Testing query truncation
        t.ok(statement.endsWith('...'))
        t.equal(Buffer.byteLength(statement, 'utf8'), 2000)

        t.end()
      })
    })
  })

  t.test('should serialize intrinsics to proper format with toJSON method', (t) => {
    helper.runInTransaction(agent, (transaction) => {
      transaction.priority = 42
      transaction.sampled = true

      setTimeout(() => {
        const segment = agent.tracer.getSegment()
        const span = SpanEvent.fromSegment(segment, 'parent')

        const serializedSpan = span.toJSON()
        const [intrinsics] = serializedSpan

        t.equal(intrinsics.type, 'Span')
        t.equal(intrinsics.traceId, transaction.traceId)
        t.equal(intrinsics.guid, segment.id)
        t.equal(intrinsics.parentId, 'parent')
        t.equal(intrinsics.transactionId, transaction.id)
        t.equal(intrinsics.priority, 42)
        t.ok(intrinsics.name)
        t.equal(intrinsics.category, 'generic')
        t.ok(intrinsics.timestamp)
        t.ok(intrinsics.duration)

        t.end()
      }, 10)
    })
  })

  t.test('should populate intrinsics from span context', (t) => {
    helper.runInTransaction(agent, (transaction) => {
      transaction.priority = 42
      transaction.sampled = true

      setTimeout(() => {
        const segment = agent.tracer.getSegment()
        const spanContext = segment.getSpanContext()
        spanContext.addIntrinsicAttribute('intrinsic.1', 1)
        spanContext.addIntrinsicAttribute('intrinsic.2', 2)

        const span = SpanEvent.fromSegment(segment, 'parent')

        const serializedSpan = span.toJSON()
        const [intrinsics] = serializedSpan

        t.equal(intrinsics['intrinsic.1'], 1)
        t.equal(intrinsics['intrinsic.2'], 2)

        t.end()
      }, 10)
    })
  })
})<|MERGE_RESOLUTION|>--- conflicted
+++ resolved
@@ -63,14 +63,10 @@
 
       setTimeout(() => {
         const segment = agent.tracer.getTransaction().trace.root.children[0]
-<<<<<<< HEAD
+        segment.addSpanAttribute('SpiderSpan', 'web')
 
         const spanContext = segment.getSpanContext()
         spanContext.addCustomAttribute('Span Lee', 'no prize')
-=======
-        segment.addCustomSpanAttribute('Span Lee', 'no prize')
-        segment.addSpanAttribute('SpiderSpan', 'web')
->>>>>>> 52439905
 
         const span = SpanEvent.fromSegment(segment, 'parent')
 
@@ -104,7 +100,7 @@
 
         t.ok(span.attributes)
         const attributes = span.attributes
-        
+
         const hasOwnAttribute = Object.hasOwnProperty.bind(attributes)
 
         t.ok(hasOwnAttribute('SpiderSpan'), 'Should have attribute added through segment')
