'use strict'

const expect = require('chai').expect
const helper = require('../../lib/agent_helper')
const nock = require('nock')

const RUN_ID = 1337
const URL = 'https://collector.newrelic.com'
const ENDPOINTS = helper.generateAllPaths(RUN_ID)
const EMPTY_RESPONSE = {return_value: null}
const Harvest = require('../../../lib/harvest')
describe('Synchronous agent harvests', () => {
  let agent = null

  beforeEach(() => {
    // This only works in serverless mode currently.
    agent = helper.loadMockedAgent({
      license_key: 'license key here',
      serverless_mode: {
        enabled: true
      },
      run_id: RUN_ID,
      apdex_t: 0.005
    })
  })

  afterEach(() => {
    helper.unloadAgent(agent)
  })

  it('should properly collect data to send', () => {
    const testObj = {}

    const oldGetPayloads = Harvest.prototype.getPayloads
    Harvest.prototype.getPayloads = function mockedGetPayloads() {
      return testObj
    }

    const oldPopData = agent.collector.populateDataSync
    agent.collector.populateDataSync = function mockedPopulatedDataSync(data) {
      expect(testObj).to.equal(data)
    }

    Harvest.prototype.getPayloads = oldGetPayloads
    agent.collector.populateDataSync = oldPopData
  })
})

describe('Agent harvests', () => {
  let agent = null

  beforeEach(() => {
    agent = helper.loadMockedAgent({
      license_key: 'license key here',
      run_id: RUN_ID,
      apdex_t: 0.005
    })
    nock.disableNetConnect()
  })

  afterEach(() => {
    helper.unloadAgent(agent)

    if (!nock.isDone()) {
      /* eslint-disable no-console */
      console.error('Cleaning pending mocks: %j', nock.pendingMocks())
      /* eslint-enable no-console */
      nock.cleanAll()
    }

    nock.enableNetConnect()
  })

  it('requires a callback', () => {
    expect(() => agent.harvest()).to.throw('callback required!')
  })

  it('has a start time congruent with reality', () => {
    expect(agent.metrics.started).to.be.closeTo(Date.now(), 500)
  })

  it('should bail immediately if not connected', (done) => {
    agent.config.run_id = null
    const harvest = nock(URL)

    agent.harvest((err) => {
      expect(err).to.exist.and.have.property('message', 'Not connected to New Relic!')
      harvest.done()
      done()
    })
  })

  describe('sending to metric_data endpoint', () => {
    it('should send when there are metrics', (done) => {
      let body = null
      const harvest = nock(URL)
      harvest.post(ENDPOINTS.METRICS, (_body) => {
        body = _body
        return true
      }).reply(200, EMPTY_RESPONSE)

      agent.metrics.measureMilliseconds('Test/bogus', null, 1)

      expect(agent.metrics.empty).to.be.false

      agent.harvest((err) => {
        expect(err).to.not.exist
        harvest.done()

        expect(body).to.be.an.instanceOf(Array).of.length(4)
        expect(body[0]).to.equal(RUN_ID)
        expect(body[1]).to.be.closeTo(agent.metrics.started / 1000, 250)
        expect(body[2]).to.be.closeTo(Date.now() / 1000, 250)
        expect(body[3]).to.be.an.instanceOf(Array).with.length.above(0)

        const metrics = body[3][0]
        expect(metrics).to.be.an.instanceOf(Array).of.length(2)
        expect(metrics[0]).to.have.property('name', 'Test/bogus')
        expect(metrics[1]).to.be.an.instanceOf(Array).of.length(6)

        done()
      })

      // Should clear the stored metrics immediately.
      expect(agent.metrics.empty).to.be.true
    })

    it('should add returned rules to the metric mapper', (done) => {
      const harvest = nock(URL)
      harvest.post(ENDPOINTS.METRICS).reply(200, {
        return_value: [
          [{name: 'Custom/Test/events', scope: 'TEST'}, 42]
        ]
      })

      agent.metrics.measureMilliseconds('Test/bogus', null, 1)

      agent.harvest((err) => {
        expect(err).to.not.exist
        harvest.done()
        expect(agent.mapper.map('Custom/Test/events', 'TEST')).to.equal(42)
        done()
      })
    })

    it('should put data back on failure', (done) => {
      const harvest = nock(URL)
      harvest.post(ENDPOINTS.METRICS).reply(500, EMPTY_RESPONSE)

      agent.metrics.measureMilliseconds('Test/bogus', null, 1)

      expect(agent.metrics.empty).to.be.false

      agent.harvest((err) => {
        expect(err).to.not.exist
        harvest.done()

        expect(agent.metrics.empty).to.be.false
        const metric = agent.metrics.getMetric('Test/bogus')
        expect(metric).to.exist.and.have.property('callCount', 1)

        done()
      })

      // Should clear the stored metrics immediately.
      expect(agent.metrics.empty).to.be.true
    })
  })

  describe('sending to transaction_sample_data endpoint', () => {
    let tx = null

    beforeEach((done) => {
      helper.runInTransaction(agent, (transaction) => {
        tx = transaction
        setTimeout(() => {
          tx.end()
          done()
        }, 50)
      })
    })

    it('should send when there is a trace', (done) => {
      let traceBody = null
      const harvest = nock(URL)
      harvest.post(ENDPOINTS.METRICS).reply(200, EMPTY_RESPONSE)
      harvest.post(ENDPOINTS.TRACES, (b) => traceBody = b).reply(200, EMPTY_RESPONSE)

      expect(agent.traces.trace).to.exist

      agent.harvest((err) => {
        expect(err).to.not.exist
        harvest.done()
        expect(agent.traces.trace).to.not.exist

        expect(traceBody).to.be.an.instanceOf(Array).of.length(2)
        expect(traceBody[0]).to.equal(RUN_ID)
        expect(traceBody[1]).to.be.an.instanceOf(Array).of.length(1)

        const trace = traceBody[1][0]
        expect(trace[0]).to.equal(tx.trace.root.timer.start)
        expect(trace[1]).to.be.closeTo(tx.trace.root.timer.getDurationInMillis(), 5)

        done()
      })

      expect(agent.traces.trace).to.not.exist
    })

    it('should not send if `collect_traces` is false', (done) => {
      agent.config.collect_traces = false

      const harvest = nock(URL)
      harvest.post(ENDPOINTS.METRICS).reply(200, EMPTY_RESPONSE)

      expect(agent.traces.trace).to.exist

      agent.harvest((err) => {
        expect(err).to.not.exist
        harvest.done()

        done()
      })

      expect(agent.traces.trace).to.not.exist
    })

    it('should not send if `transaction_tracer.enabled` is false', (done) => {
      agent.config.transaction_tracer.enabled = false

      const harvest = nock(URL)
      harvest.post(ENDPOINTS.METRICS).reply(200, EMPTY_RESPONSE)

      expect(agent.traces.trace).to.exist

      agent.harvest((err) => {
        expect(err).to.not.exist
        harvest.done()

        done()
      })

      expect(agent.traces.trace).to.not.exist
    })

    it('should put data back on failure', (done) => {
      const harvest = nock(URL)
      harvest.post(ENDPOINTS.TRACES).reply(500, EMPTY_RESPONSE)
      harvest.post(ENDPOINTS.METRICS).reply(500, EMPTY_RESPONSE)

      expect(agent.traces.trace).to.exist

      agent.harvest((err) => {
        expect(err).to.not.exist
        harvest.done()

        expect(agent.traces.trace).to.exist

        done()
      })

      expect(agent.traces.trace).to.not.exist
    })
  })

  describe('sending to sql_trace_data endpoint', () => {
    let tx = null

    beforeEach((done) => {
      agent.config.slow_sql.enabled = true
      agent.config.transaction_tracer.record_sql = 'raw'

      helper.runInTransaction(agent, (transaction) => {
        tx = transaction
        tx.finalizeNameFromUri('/some/test/url', 200)
        tx.trace.setDurationInMillis(5000)

        agent.queries.addQuery(
          tx.trace.root,
          'mysql',
          'select * from foo',
          new Error().stack
        )

        tx.end()
        done()
      })
    })

    it('should send when there is a sql trace', (done) => {
      let traceBody = null
      const harvest = nock(URL)
      harvest.post(ENDPOINTS.METRICS).reply(200, EMPTY_RESPONSE)
      harvest.post(ENDPOINTS.QUERIES, (b) => traceBody = b).reply(200, EMPTY_RESPONSE)
      harvest.post(ENDPOINTS.TRACES).reply(200, EMPTY_RESPONSE)

      expect(agent.queries.samples).to.have.property('size', 1)

      agent.harvest((err) => {
        expect(err).to.not.exist
        harvest.done()

        expect(traceBody).to.be.an.instanceOf(Array).of.length(1)
        expect(traceBody[0]).to.be.an.instanceOf(Array).of.length(1)
        expect(traceBody[0][0]).to.be.an.instanceOf(Array).of.length(10)

        const trace = traceBody[0][0]
        expect(trace[0]).to.equal(tx.getFullName())
        expect(trace[1]).to.equal(tx.url)
        expect(trace[3]).to.equal('select * from foo')

        done()
      })

      expect(agent.queries.samples).to.have.property('size', 0)
    })

    it('should not send if `slow_sql.enabled` is false', (done) => {
      agent.config.slow_sql.enabled = false

      const harvest = nock(URL)
      harvest.post(ENDPOINTS.METRICS).reply(200, EMPTY_RESPONSE)
      harvest.post(ENDPOINTS.TRACES).reply(200, EMPTY_RESPONSE)

      expect(agent.queries.samples).to.have.property('size', 1)

      agent.harvest((err) => {
        expect(err).to.not.exist
        harvest.done()
        expect(agent.queries.samples).to.have.property('size', 0)

        done()
      })

      expect(agent.queries.samples).to.have.property('size', 0)
    })

    it('should put data back on failure', (done) => {
      const harvest = nock(URL)
      harvest.post(ENDPOINTS.METRICS).reply(500, EMPTY_RESPONSE)
      harvest.post(ENDPOINTS.TRACES).reply(200, EMPTY_RESPONSE)
      harvest.post(ENDPOINTS.QUERIES).reply(500, EMPTY_RESPONSE)

      expect(agent.queries.samples).to.have.property('size', 1)

      agent.harvest((err) => {
        expect(err).to.not.exist
        harvest.done()
        expect(agent.queries.samples).to.have.property('size', 1)

        done()
      })

      expect(agent.queries.samples).to.have.property('size', 0)
    })
  })
<<<<<<< HEAD
=======

  describe('sending to span_event_data endpoint', () => {
    beforeEach(() => {
      agent.config.distributed_tracing.enabled = true
      agent.config.span_events.enabled = true
      helper.runInTransaction(agent, (tx) => {
        tx.trace.root.end()
        agent.spans.addSegment(tx.trace.root)
      })
    })

    it('should send when there is a span', (done) => {
      let spansBody = null
      const harvest = nock(URL)
      harvest.post(ENDPOINTS.METRICS).reply(200, EMPTY_RESPONSE)
      harvest
        .post(ENDPOINTS.SPAN_EVENTS, (b) => spansBody = b)
        .reply(200, EMPTY_RESPONSE)

      expect(agent.spans).to.have.length(1)

      agent.harvest((err) => {
        expect(err).to.not.exist
        harvest.done()

        expect(spansBody).to.be.an.instanceOf(Array).of.length(3)
        expect(spansBody[0]).to.equal(RUN_ID)
        expect(spansBody[1]).to.have.property('reservoir_size', agent.spans.limit)
        expect(spansBody[1]).to.have.property('events_seen', 1)
        expect(spansBody[2]).to.be.an.instanceOf(Array).of.length(1)

        const span = spansBody[2][0]
        expect(span).to.be.an.instanceOf(Array).of.length(3)
        expect(span[0]).to.have.property('name', 'ROOT')
        expect(span[0]).to.have.property('type', 'Span')
        expect(span[0]).to.have.property('category', 'generic')

        done()
      })

      expect(agent.spans).to.have.length(0)
    })

    it('should not send if `span_events.enabled` is false', (done) => {
      agent.config.span_events.enabled = false

      expect(agent.spans).to.have.length(1)

      agent.harvest((err) => {
        expect(err).to.not.exist
        expect(agent.spans).to.have.length(0)

        done()
      })

      expect(agent.spans).to.have.length(0)
    })

    it('should not send if `distributed_tracing` is false', (done) => {
      agent.config.distributed_tracing.enabled = false

      expect(agent.spans).to.have.length(1)

      agent.harvest((err) => {
        expect(err).to.not.exist
        expect(agent.spans).to.have.length(0)

        done()
      })

      expect(agent.spans).to.have.length(0)
    })

    it('should put data back on failure', (done) => {
      const harvest = nock(URL)
      harvest.post(ENDPOINTS.METRICS).reply(500, EMPTY_RESPONSE)
      harvest.post(ENDPOINTS.SPAN_EVENTS).reply(500, EMPTY_RESPONSE)

      expect(agent.spans).to.have.length(1)

      agent.harvest((err) => {
        expect(err).to.not.exist
        harvest.done()
        expect(agent.spans).to.have.length(1)

        done()
      })

      expect(agent.spans).to.have.length(0)
    })

    it('should not put data back on 413', (done) => {
      const harvest = nock(URL)
      harvest.post(ENDPOINTS.METRICS).reply(200, EMPTY_RESPONSE)
      harvest.post(ENDPOINTS.SPAN_EVENTS).reply(413, EMPTY_RESPONSE)

      expect(agent.spans).to.have.length(1)

      agent.harvest((err) => {
        expect(err).to.not.exist
        harvest.done()
        expect(agent.spans).to.have.length(0)

        done()
      })

      expect(agent.spans).to.have.length(0)
    })
  })
>>>>>>> 40b37ad0
})<|MERGE_RESOLUTION|>--- conflicted
+++ resolved
@@ -354,116 +354,4 @@
       expect(agent.queries.samples).to.have.property('size', 0)
     })
   })
-<<<<<<< HEAD
-=======
-
-  describe('sending to span_event_data endpoint', () => {
-    beforeEach(() => {
-      agent.config.distributed_tracing.enabled = true
-      agent.config.span_events.enabled = true
-      helper.runInTransaction(agent, (tx) => {
-        tx.trace.root.end()
-        agent.spans.addSegment(tx.trace.root)
-      })
-    })
-
-    it('should send when there is a span', (done) => {
-      let spansBody = null
-      const harvest = nock(URL)
-      harvest.post(ENDPOINTS.METRICS).reply(200, EMPTY_RESPONSE)
-      harvest
-        .post(ENDPOINTS.SPAN_EVENTS, (b) => spansBody = b)
-        .reply(200, EMPTY_RESPONSE)
-
-      expect(agent.spans).to.have.length(1)
-
-      agent.harvest((err) => {
-        expect(err).to.not.exist
-        harvest.done()
-
-        expect(spansBody).to.be.an.instanceOf(Array).of.length(3)
-        expect(spansBody[0]).to.equal(RUN_ID)
-        expect(spansBody[1]).to.have.property('reservoir_size', agent.spans.limit)
-        expect(spansBody[1]).to.have.property('events_seen', 1)
-        expect(spansBody[2]).to.be.an.instanceOf(Array).of.length(1)
-
-        const span = spansBody[2][0]
-        expect(span).to.be.an.instanceOf(Array).of.length(3)
-        expect(span[0]).to.have.property('name', 'ROOT')
-        expect(span[0]).to.have.property('type', 'Span')
-        expect(span[0]).to.have.property('category', 'generic')
-
-        done()
-      })
-
-      expect(agent.spans).to.have.length(0)
-    })
-
-    it('should not send if `span_events.enabled` is false', (done) => {
-      agent.config.span_events.enabled = false
-
-      expect(agent.spans).to.have.length(1)
-
-      agent.harvest((err) => {
-        expect(err).to.not.exist
-        expect(agent.spans).to.have.length(0)
-
-        done()
-      })
-
-      expect(agent.spans).to.have.length(0)
-    })
-
-    it('should not send if `distributed_tracing` is false', (done) => {
-      agent.config.distributed_tracing.enabled = false
-
-      expect(agent.spans).to.have.length(1)
-
-      agent.harvest((err) => {
-        expect(err).to.not.exist
-        expect(agent.spans).to.have.length(0)
-
-        done()
-      })
-
-      expect(agent.spans).to.have.length(0)
-    })
-
-    it('should put data back on failure', (done) => {
-      const harvest = nock(URL)
-      harvest.post(ENDPOINTS.METRICS).reply(500, EMPTY_RESPONSE)
-      harvest.post(ENDPOINTS.SPAN_EVENTS).reply(500, EMPTY_RESPONSE)
-
-      expect(agent.spans).to.have.length(1)
-
-      agent.harvest((err) => {
-        expect(err).to.not.exist
-        harvest.done()
-        expect(agent.spans).to.have.length(1)
-
-        done()
-      })
-
-      expect(agent.spans).to.have.length(0)
-    })
-
-    it('should not put data back on 413', (done) => {
-      const harvest = nock(URL)
-      harvest.post(ENDPOINTS.METRICS).reply(200, EMPTY_RESPONSE)
-      harvest.post(ENDPOINTS.SPAN_EVENTS).reply(413, EMPTY_RESPONSE)
-
-      expect(agent.spans).to.have.length(1)
-
-      agent.harvest((err) => {
-        expect(err).to.not.exist
-        harvest.done()
-        expect(agent.spans).to.have.length(0)
-
-        done()
-      })
-
-      expect(agent.spans).to.have.length(0)
-    })
-  })
->>>>>>> 40b37ad0
 })