--- conflicted
+++ resolved
@@ -1,22 +1,9 @@
 var should = require('should')
-<<<<<<< HEAD
   , logger = require('../lib/logger')
-=======
-  , logger = require('../lib/logger').getLogger()
->>>>>>> 9b702405
   , db     = require('../lib/database')
   ;
 
 describe('database query parser', function () {
-<<<<<<< HEAD
-  before(function (done) {
-    logger.logToConsole(false);
-
-    return done();
-  });
-
-=======
->>>>>>> 9b702405
   describe('SELECT DML', function () {
     it("should parse a simple query", function (done) {
       var ps = db.parseSql("Select * from dude");
